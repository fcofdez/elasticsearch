/*
 * Licensed to Elasticsearch under one or more contributor
 * license agreements. See the NOTICE file distributed with
 * this work for additional information regarding copyright
 * ownership. Elasticsearch licenses this file to you under
 * the Apache License, Version 2.0 (the "License"); you may
 * not use this file except in compliance with the License.
 * You may obtain a copy of the License at
 *
 *    http://www.apache.org/licenses/LICENSE-2.0
 *
 * Unless required by applicable law or agreed to in writing,
 * software distributed under the License is distributed on an
 * "AS IS" BASIS, WITHOUT WARRANTIES OR CONDITIONS OF ANY
 * KIND, either express or implied.  See the License for the
 * specific language governing permissions and limitations
 * under the License.
 */

package org.elasticsearch.indices.recovery;

import org.elasticsearch.Version;
import org.elasticsearch.cluster.node.DiscoveryNode;
import org.elasticsearch.cluster.routing.RecoverySource;
import org.elasticsearch.cluster.routing.ShardRouting;
import org.elasticsearch.common.Nullable;
import org.elasticsearch.common.Strings;
import org.elasticsearch.common.io.stream.StreamInput;
import org.elasticsearch.common.io.stream.StreamOutput;
import org.elasticsearch.common.io.stream.Writeable;
import org.elasticsearch.common.unit.ByteSizeValue;
import org.elasticsearch.common.unit.TimeValue;
import org.elasticsearch.common.xcontent.ToXContentFragment;
import org.elasticsearch.common.xcontent.ToXContentObject;
import org.elasticsearch.common.xcontent.XContentBuilder;
import org.elasticsearch.common.xcontent.XContentFactory;
import org.elasticsearch.index.shard.IndexShard;
import org.elasticsearch.index.shard.ShardId;
import org.elasticsearch.index.store.StoreStats;

import java.io.IOException;
import java.util.Collection;
import java.util.HashMap;
import java.util.List;
import java.util.Locale;
import java.util.Map;

/**
 * Keeps track of state related to shard recovery.
 */
public class RecoveryState implements ToXContentFragment, Writeable {

    public enum Stage {
        INIT((byte) 0),

        /**
         * recovery of lucene files, either reusing local ones are copying new ones
         */
        INDEX((byte) 1),

        /**
         * potentially running check index
         */
        VERIFY_INDEX((byte) 2),

        /**
         * starting up the engine, replaying the translog
         */
        TRANSLOG((byte) 3),

        /**
         * performing final task after all translog ops have been done
         */
        FINALIZE((byte) 4),

        DONE((byte) 5),

        /**
         * recovery will be performed lazily as searches hit the shard
         */
        LAZY_RECOVERY((byte) 6);

        private static final Stage[] STAGES = new Stage[Stage.values().length];

        static {
            for (Stage stage : Stage.values()) {
                assert stage.id() < STAGES.length && stage.id() >= 0;
                STAGES[stage.id] = stage;
            }
        }

        private final byte id;

        Stage(byte id) {
            this.id = id;
        }

        public byte id() {
            return id;
        }

        public static Stage fromId(byte id) {
            if (id < 0 || id >= STAGES.length) {
                throw new IllegalArgumentException("No mapping for id [" + id + "]");
            }
            return STAGES[id];
        }
    }

    private Stage stage;

    private final Index index;
    private final Translog translog;
    private final VerifyIndex verifyIndex;
    private final Timer timer;

    private RecoverySource recoverySource;
    private ShardId shardId;
    @Nullable
    private DiscoveryNode sourceNode;
    private DiscoveryNode targetNode;
    private boolean primary;

    public RecoveryState(ShardRouting shardRouting, DiscoveryNode targetNode, @Nullable DiscoveryNode sourceNode) {
        assert shardRouting.initializing() : "only allow initializing shard routing to be recovered: " + shardRouting;
        RecoverySource recoverySource = shardRouting.recoverySource();
        assert (recoverySource.getType() == RecoverySource.Type.PEER) == (sourceNode != null) :
            "peer recovery requires source node, recovery type: " + recoverySource.getType() + " source node: " + sourceNode;
        this.shardId = shardRouting.shardId();
        this.primary = shardRouting.primary();
        this.recoverySource = recoverySource;
        this.sourceNode = sourceNode;
        this.targetNode = targetNode;
        stage = Stage.INIT;
        index = new Index(createFileDetails());
        translog = new Translog();
        verifyIndex = new VerifyIndex();
        timer = new Timer();
        timer.start();
    }

    public RecoveryState(StreamInput in) throws IOException {
        timer = new Timer(in);
        stage = Stage.fromId(in.readByte());
        shardId = new ShardId(in);
        recoverySource = RecoverySource.readFrom(in);
        targetNode = new DiscoveryNode(in);
        sourceNode = in.readOptionalWriteable(DiscoveryNode::new);
        index = new Index(in, createFileDetails());
        translog = new Translog(in);
        verifyIndex = new VerifyIndex(in);
        primary = in.readBoolean();
    }

    @Override
    public void writeTo(StreamOutput out) throws IOException {
        timer.writeTo(out);
        out.writeByte(stage.id());
        shardId.writeTo(out);
        recoverySource.writeTo(out);
        targetNode.writeTo(out);
        out.writeOptionalWriteable(sourceNode);
        index.writeTo(out);
        translog.writeTo(out);
        verifyIndex.writeTo(out);
        out.writeBoolean(primary);
    }

    protected RecoveryFileDetails createFileDetails() {
        return new IndexRecoveryFileDetails();
    }

    public ShardId getShardId() {
        return shardId;
    }

    public synchronized Stage getStage() {
        return this.stage;
    }

    private void validateAndSetStage(Stage expected, Stage next) {
        if (stage != expected) {
            assert false : "can't move recovery to stage [" + next + "]. current stage: [" + stage + "] (expected [" + expected + "])";
            throw new IllegalStateException("can't move recovery to stage [" + next + "]. current stage: ["
                    + stage + "] (expected [" + expected + "])");
        }
        stage = next;
    }

    public synchronized void validateCurrentStage(Stage expected) {
        if (stage != expected) {
            assert false : "expected stage [" + expected + "]; but current stage is [" + stage + "]";
            throw new IllegalStateException("expected stage [" + expected + "] but current stage is [" + stage + "]");
        }
    }

    // synchronized is strictly speaking not needed (this is called by a single thread), but just to be safe
    public synchronized RecoveryState setStage(Stage stage) {
        switch (stage) {
            case INIT:
                // reinitializing stop remove all state except for start time
                this.stage = Stage.INIT;
                getIndex().reset();
                getVerifyIndex().reset();
                getTranslog().reset();
                break;
            case INDEX:
                validateAndSetStage(Stage.INIT, stage);
                getIndex().start();
                break;
            case VERIFY_INDEX:
                validateAndSetStage(Stage.INDEX, stage);
                getIndex().stop();
                getVerifyIndex().start();
                break;
            case TRANSLOG:
                validateAndSetStage(Stage.VERIFY_INDEX, stage);
                getVerifyIndex().stop();
                getTranslog().start();
                break;
            case FINALIZE:
                assert getIndex().bytesStillToRecover() >= 0 : "moving to stage FINALIZE without completing file details";
                validateAndSetStage(Stage.TRANSLOG, stage);
                getTranslog().stop();
                break;
            case DONE:
                validateAndSetStage(Stage.FINALIZE, stage);
                getTimer().stop();
                break;
            case LAZY_RECOVERY:
                validateAndSetStage(Stage.FINALIZE, stage);
                // Index recovery will be performed lazily
                // as searches hit the shard
                getIndex().resetStopTime();
                break;
            default:
                throw new IllegalArgumentException("unknown RecoveryState.Stage [" + stage + "]");
        }
        return this;
    }

    public Index getIndex() {
        return index;
    }

    public VerifyIndex getVerifyIndex() {
        return this.verifyIndex;
    }

    public Translog getTranslog() {
        return translog;
    }

    public Timer getTimer() {
        return timer;
    }

    public RecoverySource getRecoverySource() {
        return recoverySource;
    }

    /**
     * Returns recovery source node (only non-null if peer recovery)
     */
    @Nullable
    public DiscoveryNode getSourceNode() {
        return sourceNode;
    }

    public DiscoveryNode getTargetNode() {
        return targetNode;
    }

    public boolean getPrimary() {
        return primary;
    }

    public static RecoveryState readRecoveryState(StreamInput in) throws IOException {
        return new RecoveryState(in);
    }

    @Override
    public XContentBuilder toXContent(XContentBuilder builder, Params params) throws IOException {

        builder.field(Fields.ID, shardId.id());
        builder.field(Fields.TYPE, recoverySource.getType());
        builder.field(Fields.STAGE, stage.toString());
        builder.field(Fields.PRIMARY, primary);
        builder.timeField(Fields.START_TIME_IN_MILLIS, Fields.START_TIME, timer.startTime);
        if (timer.stopTime > 0) {
            builder.timeField(Fields.STOP_TIME_IN_MILLIS, Fields.STOP_TIME, timer.stopTime);
        }
        builder.humanReadableField(Fields.TOTAL_TIME_IN_MILLIS, Fields.TOTAL_TIME, new TimeValue(timer.time()));

        if (recoverySource.getType() == RecoverySource.Type.PEER) {
            builder.startObject(Fields.SOURCE);
            builder.field(Fields.ID, sourceNode.getId());
            builder.field(Fields.HOST, sourceNode.getHostName());
            builder.field(Fields.TRANSPORT_ADDRESS, sourceNode.getAddress().toString());
            builder.field(Fields.IP, sourceNode.getHostAddress());
            builder.field(Fields.NAME, sourceNode.getName());
            builder.endObject();
        } else {
            builder.startObject(Fields.SOURCE);
            recoverySource.addAdditionalFields(builder, params);
            builder.endObject();
        }

        builder.startObject(Fields.TARGET);
        builder.field(Fields.ID, targetNode.getId());
        builder.field(Fields.HOST, targetNode.getHostName());
        builder.field(Fields.TRANSPORT_ADDRESS, targetNode.getAddress().toString());
        builder.field(Fields.IP, targetNode.getHostAddress());
        builder.field(Fields.NAME, targetNode.getName());
        builder.endObject();

        builder.startObject(Fields.INDEX);
        index.toXContent(builder, params);
        builder.endObject();

        builder.startObject(Fields.TRANSLOG);
        translog.toXContent(builder, params);
        builder.endObject();

        builder.startObject(Fields.VERIFY_INDEX);
        verifyIndex.toXContent(builder, params);
        builder.endObject();

        return builder;
    }

    static final class Fields {
        static final String ID = "id";
        static final String TYPE = "type";
        static final String STAGE = "stage";
        static final String PRIMARY = "primary";
        static final String START_TIME = "start_time";
        static final String START_TIME_IN_MILLIS = "start_time_in_millis";
        static final String STOP_TIME = "stop_time";
        static final String STOP_TIME_IN_MILLIS = "stop_time_in_millis";
        static final String TOTAL_TIME = "total_time";
        static final String TOTAL_TIME_IN_MILLIS = "total_time_in_millis";
        static final String SOURCE = "source";
        static final String HOST = "host";
        static final String TRANSPORT_ADDRESS = "transport_address";
        static final String IP = "ip";
        static final String NAME = "name";
        static final String TARGET = "target";
        static final String INDEX = "index";
        static final String TRANSLOG = "translog";
        static final String TOTAL_ON_START = "total_on_start";
        static final String VERIFY_INDEX = "verify_index";
        static final String RECOVERED = "recovered";
        static final String RECOVERED_IN_BYTES = "recovered_in_bytes";
        static final String CHECK_INDEX_TIME = "check_index_time";
        static final String CHECK_INDEX_TIME_IN_MILLIS = "check_index_time_in_millis";
        static final String LENGTH = "length";
        static final String LENGTH_IN_BYTES = "length_in_bytes";
        static final String FILES = "files";
        static final String TOTAL = "total";
        static final String TOTAL_IN_BYTES = "total_in_bytes";
        static final String REUSED = "reused";
        static final String REUSED_IN_BYTES = "reused_in_bytes";
        static final String PERCENT = "percent";
        static final String DETAILS = "details";
        static final String SIZE = "size";
        static final String SOURCE_THROTTLE_TIME = "source_throttle_time";
        static final String SOURCE_THROTTLE_TIME_IN_MILLIS = "source_throttle_time_in_millis";
        static final String TARGET_THROTTLE_TIME = "target_throttle_time";
        static final String TARGET_THROTTLE_TIME_IN_MILLIS = "target_throttle_time_in_millis";
    }

    public static class Timer implements Writeable {
        protected long startTime = 0;
        protected long startNanoTime = 0;
        protected long time = -1;
        protected long stopTime = 0;

        public Timer() {
        }

        public Timer(StreamInput in) throws IOException {
            startTime = in.readVLong();
            startNanoTime = in.readVLong();
            stopTime = in.readVLong();
            time = in.readVLong();
        }

        @Override
        public synchronized void writeTo(StreamOutput out) throws IOException {
            out.writeVLong(startTime);
            out.writeVLong(startNanoTime);
            out.writeVLong(stopTime);
            // write a snapshot of current time, which is not per se the time field
            out.writeVLong(time());
        }

        public synchronized void start() {
            assert startTime == 0 : "already started";
            startTime = System.currentTimeMillis();
            startNanoTime = System.nanoTime();
        }

        /** Returns start time in millis */
        public synchronized long startTime() {
            return startTime;
        }

        /** Returns elapsed time in millis, or 0 if timer was not started */
        public synchronized long time() {
            if (startNanoTime == 0) {
                return 0;
            }
            if (time >= 0) {
                return time;
            }
            return Math.max(0, TimeValue.nsecToMSec(System.nanoTime() - startNanoTime));
        }

        /** Returns stop time in millis */
        public synchronized long stopTime() {
            return stopTime;
        }

        public synchronized void stop() {
            assert stopTime == 0 : "already stopped";
            stopTime = Math.max(System.currentTimeMillis(), startTime);
            time = TimeValue.nsecToMSec(System.nanoTime() - startNanoTime);
            assert time >= 0;
        }

        public synchronized void reset() {
            startTime = 0;
            startNanoTime = 0;
            time = -1;
            stopTime = 0;
        }

        public synchronized void resetStopTime() {
            assert stopTime != 0: "expected to be stopped";

            stopTime = 0;
        }

        // for tests
        public long getStartNanoTime() {
            return startNanoTime;
        }
    }

    public static class VerifyIndex extends Timer implements ToXContentFragment, Writeable {
        private volatile long checkIndexTime;

        public VerifyIndex() {
        }

        public VerifyIndex(StreamInput in) throws IOException {
            super(in);
            checkIndexTime = in.readVLong();
        }

        @Override
        public void writeTo(StreamOutput out) throws IOException {
            super.writeTo(out);
            out.writeVLong(checkIndexTime);
        }

        public void reset() {
            super.reset();
            checkIndexTime = 0;
        }

        public long checkIndexTime() {
            return checkIndexTime;
        }

        public void checkIndexTime(long checkIndexTime) {
            this.checkIndexTime = checkIndexTime;
        }

        @Override
        public XContentBuilder toXContent(XContentBuilder builder, Params params) throws IOException {
            builder.humanReadableField(Fields.CHECK_INDEX_TIME_IN_MILLIS, Fields.CHECK_INDEX_TIME, new TimeValue(checkIndexTime));
            builder.humanReadableField(Fields.TOTAL_TIME_IN_MILLIS, Fields.TOTAL_TIME, new TimeValue(time()));
            return builder;
        }
    }

    public static class Translog extends Timer implements ToXContentFragment, Writeable {
        public static final int UNKNOWN = -1;

        private int recovered;
        private int total = UNKNOWN;
        private int totalOnStart = UNKNOWN;
        private int totalLocal = UNKNOWN;

        public Translog() {
        }

        public Translog(StreamInput in) throws IOException {
            super(in);
            recovered = in.readVInt();
            total = in.readVInt();
            totalOnStart = in.readVInt();
            if (in.getVersion().onOrAfter(Version.V_7_4_0)) {
                totalLocal = in.readVInt();
            }
        }

        @Override
        public void writeTo(StreamOutput out) throws IOException {
            super.writeTo(out);
            out.writeVInt(recovered);
            out.writeVInt(total);
            out.writeVInt(totalOnStart);
            if (out.getVersion().onOrAfter(Version.V_7_4_0)) {
                out.writeVInt(totalLocal);
            }
        }

        public synchronized void reset() {
            super.reset();
            recovered = 0;
            total = UNKNOWN;
            totalOnStart = UNKNOWN;
            totalLocal = UNKNOWN;
        }

        public synchronized void incrementRecoveredOperations() {
            recovered++;
            assert total == UNKNOWN || total >= recovered : "total, if known, should be > recovered. total [" + total +
                "], recovered [" + recovered + "]";
        }

        public synchronized void incrementRecoveredOperations(int ops) {
            recovered += ops;
            assert total == UNKNOWN || total >= recovered : "total, if known, should be > recovered. total [" + total +
                "], recovered [" + recovered + "]";
        }

        public synchronized void decrementRecoveredOperations(int ops) {
            recovered -= ops;
            assert recovered >= 0 : "recovered operations must be non-negative. Because [" + recovered +
                "] after decrementing [" + ops + "]";
            assert total == UNKNOWN || total >= recovered : "total, if known, should be > recovered. total [" +
                total + "], recovered [" + recovered + "]";
        }


        /**
         * returns the total number of translog operations recovered so far
         */
        public synchronized int recoveredOperations() {
            return recovered;
        }

        /**
         * returns the total number of translog operations needed to be recovered at this moment.
         * Note that this can change as the number of operations grows during recovery.
         * <p>
         * A value of -1 ({@link RecoveryState.Translog#UNKNOWN} is return if this is unknown (typically a gateway recovery)
         */
        public synchronized int totalOperations() {
            return total;
        }

        public synchronized void totalOperations(int total) {
            this.total = totalLocal == UNKNOWN ? total : totalLocal + total;
            assert total == UNKNOWN || this.total >= recovered : "total, if known, should be > recovered. total [" + total +
                "], recovered [" + recovered + "]";
        }

        /**
         * returns the total number of translog operations to recovered, on the start of the recovery. Unlike {@link #totalOperations}
         * this does change during recovery.
         * <p>
         * A value of -1 ({@link RecoveryState.Translog#UNKNOWN} is return if this is unknown (typically a gateway recovery)
         */
        public synchronized int totalOperationsOnStart() {
            return this.totalOnStart;
        }

        public synchronized void totalOperationsOnStart(int total) {
            this.totalOnStart = totalLocal == UNKNOWN ? total : totalLocal + total;
        }

        /**
         * Sets the total number of translog operations to be recovered locally before performing peer recovery
         * @see IndexShard#recoverLocallyUpToGlobalCheckpoint()
         */
        public synchronized void totalLocal(int totalLocal) {
            assert totalLocal >= recovered : totalLocal + " < " + recovered;
            this.totalLocal = totalLocal;
        }

        public synchronized int totalLocal() {
            return totalLocal;
        }

        public synchronized float recoveredPercent() {
            if (total == UNKNOWN) {
                return -1.f;
            }
            if (total == 0) {
                return 100.f;
            }
            return recovered * 100.0f / total;
        }

        @Override
        public synchronized XContentBuilder toXContent(XContentBuilder builder, Params params) throws IOException {
            builder.field(Fields.RECOVERED, recovered);
            builder.field(Fields.TOTAL, total);
            builder.field(Fields.PERCENT, String.format(Locale.ROOT, "%1.1f%%", recoveredPercent()));
            builder.field(Fields.TOTAL_ON_START, totalOnStart);
            builder.humanReadableField(Fields.TOTAL_TIME_IN_MILLIS, Fields.TOTAL_TIME, new TimeValue(time()));
            return builder;
        }
    }

    public static class File implements ToXContentObject, Writeable {
        private static final Long UNKNOWN_LENGTH = -1L;

        private String name;
        private long length;
        private long recovered;
        private boolean reused;

        public File(String name, long length, boolean reused) {
            assert name != null;
            this.name = name;
            this.length = length;
            this.reused = reused;
        }

        public File(StreamInput in) throws IOException {
            name = in.readString();
            length = in.readVLong();
            recovered = in.readVLong();
            reused = in.readBoolean();
        }

        public static File fileWithUnknownLength(String name) {
            return new File(name, UNKNOWN_LENGTH, false);
        }

        @Override
        public void writeTo(StreamOutput out) throws IOException {
            out.writeString(name);
            out.writeVLong(length);
            out.writeVLong(recovered);
            out.writeBoolean(reused);
        }

        public void addRecoveredBytes(long bytes) {
            assert reused == false : "file is marked as reused, can't update recovered bytes";
            assert bytes >= 0 : "can't recovered negative bytes. got [" + bytes + "]";
            assert length == UNKNOWN_LENGTH || recovered + bytes <= length : "can't recover more than [" + length +"] bytes";
            recovered += bytes;
        }

        public void setLength(long length) {
            assert this.length == UNKNOWN_LENGTH : "Expected to have unknown length but it was " + length;
            assert length >= recovered : "expected length to be greater than " + recovered + " but it was " + length;
            assert reused == false : "file is marked as reused, can't set the length of a reused file";

            this.length = length;
        }

        /**
         * file name *
         */
        public String name() {
            return name;
        }

        /**
         * file length *
         */
        public long length() {
            return length;
        }

        /**
         * number of bytes recovered for this file (so far). 0 if the file is reused *
         */
        public long recovered() {
            return recovered;
        }

        /**
         * returns true if the file is reused from a local copy
         */
        public boolean reused() {
            return reused;
        }

        boolean fullyRecovered() {
            return reused == false && unknownLength() == false && length == recovered;
        }

        public boolean unknownLength() {
            return length == UNKNOWN_LENGTH;
        }

        @Override
        public XContentBuilder toXContent(XContentBuilder builder, Params params) throws IOException {
            builder.startObject();
            builder.field(Fields.NAME, name);
            builder.humanReadableField(Fields.LENGTH_IN_BYTES, Fields.LENGTH, new ByteSizeValue(length));
            builder.field(Fields.REUSED, reused);
            builder.humanReadableField(Fields.RECOVERED_IN_BYTES, Fields.RECOVERED, new ByteSizeValue(recovered));
            builder.endObject();
            return builder;
        }

        @Override
        public boolean equals(Object obj) {
            if (obj instanceof File) {
                File other = (File) obj;
                return name.equals(other.name) && length == other.length() && reused == other.reused() && recovered == other.recovered();
            }
            return false;
        }

        @Override
        public int hashCode() {
            int result = name.hashCode();
            result = 31 * result + Long.hashCode(length);
            result = 31 * result + Long.hashCode(recovered);
            result = 31 * result + (reused ? 1 : 0);
            return result;
        }

        @Override
        public String toString() {
            return "file (name [" + name + "], reused [" + reused + "], length [" + length + "], recovered [" + recovered + "])";
        }
    }

<<<<<<< HEAD
    public static class IndexRecoveryFileDetails implements RecoveryFileDetails {

        private final Map<String, File> fileDetails = new HashMap<>();

        public File addFileDetails(String name, File file) {
            return fileDetails.put(name, file);
        }

        public void addRecoveredBytesToFile(String name, long bytes) {
            File file = fileDetails.get(name);
            file.addRecoveredBytes(bytes);
        }

        public File get(String name) {
            return fileDetails.get(name);
        }

        public int size() {
            return fileDetails.size();
        }

        public boolean isEmpty() {
            return fileDetails.isEmpty();
        }

        public void clear() {
            fileDetails.clear();
        }

        public Collection<File> values() {
            return fileDetails.values();
        }
    }

    public static class Index extends Timer implements ToXContentFragment, Writeable {

        private final RecoveryFileDetails fileDetails;

        private boolean fileDetailsComplete;

        public static final long UNKNOWN = -1L;

        private long sourceThrottlingInNanos = UNKNOWN;
        private long targetThrottleTimeInNanos = UNKNOWN;

        public Index() {
            this(new IndexRecoveryFileDetails());
        }

        public Index(RecoveryFileDetails recoveryFileDetails) {
            this.fileDetails = recoveryFileDetails;
        }

        public Index(StreamInput in) throws IOException {
            this(in, new IndexRecoveryFileDetails());
        }

        public Index(StreamInput in, RecoveryFileDetails recoveryFileDetails) throws IOException {
            super(in);
            this.fileDetails = recoveryFileDetails;
=======
    public static class RecoveryFilesDetails implements ToXContentFragment, Writeable {
        private final Map<String, File> fileDetails = new HashMap<>();
        private boolean complete;

        RecoveryFilesDetails() {
        }

        RecoveryFilesDetails(StreamInput in) throws IOException {
>>>>>>> 2bf44f5e
            int size = in.readVInt();
            for (int i = 0; i < size; i++) {
                File file = new File(in);
                fileDetails.addFileDetails(file.name, file);
            }
            if (in.getVersion().onOrAfter(StoreStats.RESERVED_BYTES_VERSION)) {
                complete = in.readBoolean();
            } else {
                // This flag is used by disk-based allocation to decide whether the remaining bytes measurement is accurate or not; if not
                // then it falls back on an estimate. There's only a very short window in which the file details are present but incomplete
                // so this is a reasonable approximation, and the stats reported to the disk-based allocator don't hit this code path
                // anyway since they always use IndexShard#getRecoveryState which is never transported over the wire.
                complete = fileDetails.isEmpty() == false;
            }
        }

        @Override
        public void writeTo(StreamOutput out) throws IOException {
            final File[] files = values().toArray(new File[0]);
            out.writeVInt(files.length);
            for (File file : files) {
                file.writeTo(out);
            }
            if (out.getVersion().onOrAfter(StoreStats.RESERVED_BYTES_VERSION)) {
                out.writeBoolean(complete);
            }
        }

        @Override
        public XContentBuilder toXContent(XContentBuilder builder, Params params) throws IOException {
            if (params.paramAsBoolean("detailed", false)) {
                builder.startArray(Fields.DETAILS);
                for (File file : values()) {
                    file.toXContent(builder, params);
                }
                builder.endArray();
            }

            return builder;
        }

        public void addFileDetails(String name, long length, boolean reused) {
            assert complete == false : "addFileDetail for [" + name + "] when file details are already complete";
            File existing = fileDetails.put(name, new File(name, length, reused));
            assert existing == null : "file [" + name + "] is already reported";
        }

        public void addRecoveredBytesToFile(String name, long bytes) {
            File file = fileDetails.get(name);
            assert file != null : "file [" + name + "] hasn't been reported";
            file.addRecoveredBytes(bytes);
        }

        public File get(String name) {
            return fileDetails.get(name);
        }

        public void setComplete() {
            complete = true;
        }

        public int size() {
            return fileDetails.size();
        }

        public boolean isEmpty() {
            return fileDetails.isEmpty();
        }

        public void clear() {
            fileDetails.clear();
            complete = false;
        }

        public Collection<File> values() {
            return fileDetails.values();
        }

        public boolean isComplete() {
            return complete;
        }
    }

    public static class Index extends Timer implements ToXContentFragment, Writeable {
        private final RecoveryFilesDetails fileDetails;

        public static final long UNKNOWN = -1L;

        private long sourceThrottlingInNanos = UNKNOWN;
        private long targetThrottleTimeInNanos = UNKNOWN;

        public Index() {
            this.fileDetails = new RecoveryFilesDetails();
        }

        public Index(StreamInput in) throws IOException {
            super(in);
            fileDetails = new RecoveryFilesDetails(in);
            sourceThrottlingInNanos = in.readLong();
            targetThrottleTimeInNanos = in.readLong();
        }

        @Override
        public synchronized void writeTo(StreamOutput out) throws IOException {
            super.writeTo(out);
            fileDetails.writeTo(out);
            out.writeLong(sourceThrottlingInNanos);
            out.writeLong(targetThrottleTimeInNanos);
        }

        public synchronized List<File> fileDetails() {
            return List.copyOf(fileDetails.values());
        }

        public synchronized void reset() {
            super.reset();
            fileDetails.clear();
            sourceThrottlingInNanos = UNKNOWN;
            targetThrottleTimeInNanos = UNKNOWN;
        }

        public synchronized void addFileDetail(String name, long length, boolean reused) {
<<<<<<< HEAD
            assert fileDetailsComplete == false : "addFileDetail for [" + name + "] when file details are already complete";
            File existing = fileDetails.addFileDetails(name, new File(name, length, reused));
            assert existing == null : "file [" + name + "] is already reported";
=======
            fileDetails.addFileDetails(name, length, reused);
>>>>>>> 2bf44f5e
        }

        public synchronized void setFileDetailsComplete() {
            fileDetails.setComplete();
        }

        public synchronized void addRecoveredBytesToFile(String name, long bytes) {
            fileDetails.addRecoveredBytesToFile(name, bytes);
        }

        public synchronized void addSourceThrottling(long timeInNanos) {
            if (sourceThrottlingInNanos == UNKNOWN) {
                sourceThrottlingInNanos = timeInNanos;
            } else {
                sourceThrottlingInNanos += timeInNanos;
            }
        }

        public synchronized void addTargetThrottling(long timeInNanos) {
            if (targetThrottleTimeInNanos == UNKNOWN) {
                targetThrottleTimeInNanos = timeInNanos;
            } else {
                targetThrottleTimeInNanos += timeInNanos;
            }
        }

        public synchronized TimeValue sourceThrottling() {
            return TimeValue.timeValueNanos(sourceThrottlingInNanos);
        }

        public synchronized TimeValue targetThrottling() {
            return TimeValue.timeValueNanos(targetThrottleTimeInNanos);
        }

        /**
         * total number of files that are part of this recovery, both re-used and recovered
         */
        public synchronized int totalFileCount() {
            return fileDetails.size();
        }

        /**
         * total number of files to be recovered (potentially not yet done)
         */
        public synchronized int totalRecoverFiles() {
            int total = 0;
            for (File file : fileDetails.values()) {
                if (file.reused() == false) {
                    total++;
                }
            }
            return total;
        }

        /**
         * number of file that were recovered (excluding on ongoing files)
         */
        public synchronized int recoveredFileCount() {
            int count = 0;
            for (File file : fileDetails.values()) {
                if (file.fullyRecovered()) {
                    count++;
                }
            }
            return count;
        }

        /**
         * percent of recovered (i.e., not reused) files out of the total files to be recovered
         */
        public synchronized float recoveredFilesPercent() {
            int total = 0;
            int recovered = 0;
            for (File file : fileDetails.values()) {
                if (file.reused() == false) {
                    total++;
                    if (file.fullyRecovered()) {
                        recovered++;
                    }
                }
            }
            if (total == 0 && fileDetails.size() == 0) {      // indicates we are still in init phase
                return 0.0f;
            }
            if (total == recovered) {
                return 100.0f;
            } else {
                float result = 100.0f * (recovered / (float) total);
                return result;
            }
        }

        /**
         * total number of bytes in th shard
         */
        public synchronized long totalBytes() {
            long total = 0;
            for (File file : fileDetails.values()) {
                total += file.length();
            }
            return total;
        }

        /**
         * total number of bytes recovered so far, including both existing and reused
         */
        public synchronized long recoveredBytes() {
            long recovered = 0;
            for (File file : fileDetails.values()) {
                recovered += file.recovered();
            }
            return recovered;
        }

        /**
         * total bytes of files to be recovered (potentially not yet done)
         */
        public synchronized long totalRecoverBytes() {
            long total = 0;
            for (File file : fileDetails.values()) {
                if (file.reused() == false) {
                    total += file.length();
                }
            }
            return total;
        }

        /**
         * @return number of bytes still to recover, i.e. {@link Index#totalRecoverBytes()} minus {@link Index#recoveredBytes()}, or
         * {@code -1} if the full set of files to recover is not yet known
         */
        public synchronized long bytesStillToRecover() {
            if (fileDetails.isComplete() == false) {
                return -1L;
            }
            long total = 0L;
            for (File file : fileDetails.values()) {
                if (file.reused() == false) {
                    total += file.length() - file.recovered();
                }
            }
            return total;
        }

        /**
         * percent of bytes recovered out of total files bytes *to be* recovered
         */
        public synchronized float recoveredBytesPercent() {
            long total = 0;
            long recovered = 0;
            for (File file : fileDetails.values()) {
                if (file.reused() == false) {
                    total += file.length();
                    recovered += file.recovered();
                }
            }
            if (total == 0 && fileDetails.size() == 0) {
                // indicates we are still in init phase
                return 0.0f;
            }
            if (total == recovered) {
                return 100.0f;
            } else {
                return 100.0f * recovered / total;
            }
        }

        public synchronized int reusedFileCount() {
            int reused = 0;
            for (File file : fileDetails.values()) {
                if (file.reused()) {
                    reused++;
                }
            }
            return reused;
        }

        public synchronized long reusedBytes() {
            long reused = 0;
            for (File file : fileDetails.values()) {
                if (file.reused()) {
                    reused += file.length();
                }
            }
            return reused;
        }

        @Override
        public synchronized XContentBuilder toXContent(XContentBuilder builder, Params params) throws IOException {
            // stream size first, as it matters more and the files section can be long
            builder.startObject(Fields.SIZE);
            builder.humanReadableField(Fields.TOTAL_IN_BYTES, Fields.TOTAL, new ByteSizeValue(totalBytes()));
            builder.humanReadableField(Fields.REUSED_IN_BYTES, Fields.REUSED, new ByteSizeValue(reusedBytes()));
            builder.humanReadableField(Fields.RECOVERED_IN_BYTES, Fields.RECOVERED, new ByteSizeValue(recoveredBytes()));
            builder.field(Fields.PERCENT, String.format(Locale.ROOT, "%1.1f%%", recoveredBytesPercent()));
            builder.endObject();

            builder.startObject(Fields.FILES);
            builder.field(Fields.TOTAL, totalFileCount());
            builder.field(Fields.REUSED, reusedFileCount());
            builder.field(Fields.RECOVERED, recoveredFileCount());
            builder.field(Fields.PERCENT, String.format(Locale.ROOT, "%1.1f%%", recoveredFilesPercent()));
            fileDetails.toXContent(builder, params);
            builder.endObject();
            builder.humanReadableField(Fields.TOTAL_TIME_IN_MILLIS, Fields.TOTAL_TIME, new TimeValue(time()));
            builder.humanReadableField(Fields.SOURCE_THROTTLE_TIME_IN_MILLIS, Fields.SOURCE_THROTTLE_TIME, sourceThrottling());
            builder.humanReadableField(Fields.TARGET_THROTTLE_TIME_IN_MILLIS, Fields.TARGET_THROTTLE_TIME, targetThrottling());
            return builder;
        }

        @Override
        public synchronized String toString() {
            try {
                XContentBuilder builder = XContentFactory.jsonBuilder().prettyPrint();
                builder.startObject();
                toXContent(builder, EMPTY_PARAMS);
                builder.endObject();
                return Strings.toString(builder);
            } catch (IOException e) {
                return "{ \"error\" : \"" + e.getMessage() + "\"}";
            }
        }

        public synchronized File getFileDetails(String dest) {
            return fileDetails.get(dest);
        }
    }
}<|MERGE_RESOLUTION|>--- conflicted
+++ resolved
@@ -78,7 +78,7 @@
         /**
          * recovery will be performed lazily as searches hit the shard
          */
-        LAZY_RECOVERY((byte) 6);
+        ON_DEMAND((byte) 6);
 
         private static final Stage[] STAGES = new Stage[Stage.values().length];
 
@@ -132,7 +132,7 @@
         this.sourceNode = sourceNode;
         this.targetNode = targetNode;
         stage = Stage.INIT;
-        index = new Index(createFileDetails());
+        index = new Index();
         translog = new Translog();
         verifyIndex = new VerifyIndex();
         timer = new Timer();
@@ -146,7 +146,7 @@
         recoverySource = RecoverySource.readFrom(in);
         targetNode = new DiscoveryNode(in);
         sourceNode = in.readOptionalWriteable(DiscoveryNode::new);
-        index = new Index(in, createFileDetails());
+        index = new Index(in);
         translog = new Translog(in);
         verifyIndex = new VerifyIndex(in);
         primary = in.readBoolean();
@@ -164,10 +164,6 @@
         translog.writeTo(out);
         verifyIndex.writeTo(out);
         out.writeBoolean(primary);
-    }
-
-    protected RecoveryFileDetails createFileDetails() {
-        return new IndexRecoveryFileDetails();
     }
 
     public ShardId getShardId() {
@@ -227,11 +223,8 @@
                 validateAndSetStage(Stage.FINALIZE, stage);
                 getTimer().stop();
                 break;
-            case LAZY_RECOVERY:
+            case ON_DEMAND:
                 validateAndSetStage(Stage.FINALIZE, stage);
-                // Index recovery will be performed lazily
-                // as searches hit the shard
-                getIndex().resetStopTime();
                 break;
             default:
                 throw new IllegalArgumentException("unknown RecoveryState.Stage [" + stage + "]");
@@ -738,68 +731,6 @@
         }
     }
 
-<<<<<<< HEAD
-    public static class IndexRecoveryFileDetails implements RecoveryFileDetails {
-
-        private final Map<String, File> fileDetails = new HashMap<>();
-
-        public File addFileDetails(String name, File file) {
-            return fileDetails.put(name, file);
-        }
-
-        public void addRecoveredBytesToFile(String name, long bytes) {
-            File file = fileDetails.get(name);
-            file.addRecoveredBytes(bytes);
-        }
-
-        public File get(String name) {
-            return fileDetails.get(name);
-        }
-
-        public int size() {
-            return fileDetails.size();
-        }
-
-        public boolean isEmpty() {
-            return fileDetails.isEmpty();
-        }
-
-        public void clear() {
-            fileDetails.clear();
-        }
-
-        public Collection<File> values() {
-            return fileDetails.values();
-        }
-    }
-
-    public static class Index extends Timer implements ToXContentFragment, Writeable {
-
-        private final RecoveryFileDetails fileDetails;
-
-        private boolean fileDetailsComplete;
-
-        public static final long UNKNOWN = -1L;
-
-        private long sourceThrottlingInNanos = UNKNOWN;
-        private long targetThrottleTimeInNanos = UNKNOWN;
-
-        public Index() {
-            this(new IndexRecoveryFileDetails());
-        }
-
-        public Index(RecoveryFileDetails recoveryFileDetails) {
-            this.fileDetails = recoveryFileDetails;
-        }
-
-        public Index(StreamInput in) throws IOException {
-            this(in, new IndexRecoveryFileDetails());
-        }
-
-        public Index(StreamInput in, RecoveryFileDetails recoveryFileDetails) throws IOException {
-            super(in);
-            this.fileDetails = recoveryFileDetails;
-=======
     public static class RecoveryFilesDetails implements ToXContentFragment, Writeable {
         private final Map<String, File> fileDetails = new HashMap<>();
         private boolean complete;
@@ -808,11 +739,10 @@
         }
 
         RecoveryFilesDetails(StreamInput in) throws IOException {
->>>>>>> 2bf44f5e
             int size = in.readVInt();
             for (int i = 0; i < size; i++) {
                 File file = new File(in);
-                fileDetails.addFileDetails(file.name, file);
+                fileDetails.put(file.name, file);
             }
             if (in.getVersion().onOrAfter(StoreStats.RESERVED_BYTES_VERSION)) {
                 complete = in.readBoolean();
@@ -931,13 +861,7 @@
         }
 
         public synchronized void addFileDetail(String name, long length, boolean reused) {
-<<<<<<< HEAD
-            assert fileDetailsComplete == false : "addFileDetail for [" + name + "] when file details are already complete";
-            File existing = fileDetails.addFileDetails(name, new File(name, length, reused));
-            assert existing == null : "file [" + name + "] is already reported";
-=======
             fileDetails.addFileDetails(name, length, reused);
->>>>>>> 2bf44f5e
         }
 
         public synchronized void setFileDetailsComplete() {
