/*
 * Licensed to Elasticsearch under one or more contributor
 * license agreements. See the NOTICE file distributed with
 * this work for additional information regarding copyright
 * ownership. Elasticsearch licenses this file to you under
 * the Apache License, Version 2.0 (the "License"); you may
 * not use this file except in compliance with the License.
 * You may obtain a copy of the License at
 *
 *    http://www.apache.org/licenses/LICENSE-2.0
 *
 * Unless required by applicable law or agreed to in writing,
 * software distributed under the License is distributed on an
 * "AS IS" BASIS, WITHOUT WARRANTIES OR CONDITIONS OF ANY
 * KIND, either express or implied.  See the License for the
 * specific language governing permissions and limitations
 * under the License.
 */

package org.elasticsearch.search.aggregations.bucket.histogram;

import org.elasticsearch.Version;
import org.elasticsearch.common.ParseField;
import org.elasticsearch.common.Rounding;
import org.elasticsearch.common.io.stream.StreamInput;
import org.elasticsearch.common.io.stream.StreamOutput;
import org.elasticsearch.common.io.stream.Writeable;
import org.elasticsearch.common.settings.Settings;
import org.elasticsearch.common.xcontent.ObjectParser;
import org.elasticsearch.common.xcontent.XContentBuilder;
import org.elasticsearch.common.xcontent.XContentParser;
import org.elasticsearch.index.query.QueryShardContext;
import org.elasticsearch.search.aggregations.AggregationBuilder;
import org.elasticsearch.search.aggregations.AggregatorFactories.Builder;
import org.elasticsearch.search.aggregations.AggregatorFactory;
import org.elasticsearch.search.aggregations.MultiBucketConsumerService;
import org.elasticsearch.search.aggregations.support.CoreValuesSourceType;
import org.elasticsearch.search.aggregations.support.ValueType;
import org.elasticsearch.search.aggregations.support.ValuesSource;
import org.elasticsearch.search.aggregations.support.ValuesSource.Numeric;
import org.elasticsearch.search.aggregations.support.ValuesSourceAggregationBuilder;
import org.elasticsearch.search.aggregations.support.ValuesSourceAggregatorFactory;
import org.elasticsearch.search.aggregations.support.ValuesSourceConfig;
import org.elasticsearch.search.aggregations.support.ValuesSourceParserHelper;

import java.io.IOException;
import java.time.ZoneId;
import java.util.Arrays;
import java.util.Map;
import java.util.Objects;

import static java.util.Map.entry;

public class AutoDateHistogramAggregationBuilder
        extends ValuesSourceAggregationBuilder<ValuesSource.Numeric, AutoDateHistogramAggregationBuilder> {

    public static final String NAME = "auto_date_histogram";

    private static final ParseField NUM_BUCKETS_FIELD = new ParseField("buckets");
    private static final ParseField MINIMUM_INTERVAL_FIELD = new ParseField("minimum_interval");

    private static final ObjectParser<AutoDateHistogramAggregationBuilder, Void> PARSER;
    static {
        PARSER = new ObjectParser<>(AutoDateHistogramAggregationBuilder.NAME);
        ValuesSourceParserHelper.declareNumericFields(PARSER, true, true, true);
        PARSER.declareInt(AutoDateHistogramAggregationBuilder::setNumBuckets, NUM_BUCKETS_FIELD);
        PARSER.declareStringOrNull(AutoDateHistogramAggregationBuilder::setMinimumIntervalExpression, MINIMUM_INTERVAL_FIELD);
    }

    public static final Map<Rounding.DateTimeUnit, String> ALLOWED_INTERVALS = Map.ofEntries(
        entry(Rounding.DateTimeUnit.YEAR_OF_CENTURY, "year"),
        entry(Rounding.DateTimeUnit.MONTH_OF_YEAR, "month"),
        entry(Rounding.DateTimeUnit.DAY_OF_MONTH, "day"),
        entry( Rounding.DateTimeUnit.HOUR_OF_DAY, "hour"),
        entry(Rounding.DateTimeUnit.MINUTES_OF_HOUR, "minute"),
        entry(Rounding.DateTimeUnit.SECOND_OF_MINUTE, "second")
    );

    /**
     *
     * Build roundings, computed dynamically as roundings are time zone dependent.
     * The current implementation probably should not be invoked in a tight loop.
     * @return Array of RoundingInfo
     */
    static RoundingInfo[] buildRoundings(ZoneId timeZone, String minimumInterval) {

        int indexToSliceFrom = 0;

        RoundingInfo[] roundings = new RoundingInfo[6];
        roundings[0] = new RoundingInfo(Rounding.DateTimeUnit.SECOND_OF_MINUTE,
            timeZone, 1000L, "s",1, 5, 10, 30);
        roundings[1] = new RoundingInfo(Rounding.DateTimeUnit.MINUTES_OF_HOUR, timeZone,
            60 * 1000L, "m", 1, 5, 10, 30);
        roundings[2] = new RoundingInfo(Rounding.DateTimeUnit.HOUR_OF_DAY, timeZone,
            60 * 60 * 1000L, "h", 1, 3, 12);
        roundings[3] = new RoundingInfo(Rounding.DateTimeUnit.DAY_OF_MONTH, timeZone,
            24 * 60 * 60 * 1000L, "d", 1, 7);
        roundings[4] = new RoundingInfo(Rounding.DateTimeUnit.MONTH_OF_YEAR, timeZone,
            30 * 24 * 60 * 60 * 1000L, "M", 1, 3);
        roundings[5] = new RoundingInfo(Rounding.DateTimeUnit.YEAR_OF_CENTURY, timeZone,
            365 * 24 * 60 * 60 * 1000L, "y", 1, 5, 10, 20, 50, 100);

        for (int i = 0; i < roundings.length; i++) {
            RoundingInfo roundingInfo = roundings[i];
            if (roundingInfo.getDateTimeUnit().equals(minimumInterval)) {
                indexToSliceFrom = i;
                break;
            }
        }
        return Arrays.copyOfRange(roundings, indexToSliceFrom, roundings.length);
    }

    public static AutoDateHistogramAggregationBuilder parse(String aggregationName, XContentParser parser) throws IOException {
        return PARSER.parse(parser, new AutoDateHistogramAggregationBuilder(aggregationName), null);
    }

    private int numBuckets = 10;

    private String minimumIntervalExpression;

    public String getMinimumIntervalExpression() {
        return minimumIntervalExpression;
    }

    public AutoDateHistogramAggregationBuilder setMinimumIntervalExpression(String minimumIntervalExpression) {
        if (minimumIntervalExpression != null && !ALLOWED_INTERVALS.containsValue(minimumIntervalExpression)) {
            throw new IllegalArgumentException(MINIMUM_INTERVAL_FIELD.getPreferredName() +
                " must be one of [" + ALLOWED_INTERVALS.values().toString() + "]");
        }
        this.minimumIntervalExpression = minimumIntervalExpression;
        return this;
    }


    /** Create a new builder with the given name. */
    public AutoDateHistogramAggregationBuilder(String name) {
<<<<<<< HEAD
        super(name, ValueType.DATE);
=======
        super(name, CoreValuesSourceType.NUMERIC, ValueType.DATE);
>>>>>>> c9e9685b
    }

    /** Read from a stream, for internal use only. */
    public AutoDateHistogramAggregationBuilder(StreamInput in) throws IOException {
        super(in, CoreValuesSourceType.NUMERIC, ValueType.DATE);
        numBuckets = in.readVInt();
        if (in.getVersion().onOrAfter(Version.V_7_3_0)) {
            minimumIntervalExpression = in.readOptionalString();
        }
    }

    protected AutoDateHistogramAggregationBuilder(AutoDateHistogramAggregationBuilder clone, Builder factoriesBuilder,
            Map<String, Object> metaData) {
        super(clone, factoriesBuilder, metaData);
        this.numBuckets = clone.numBuckets;
        this.minimumIntervalExpression = clone.minimumIntervalExpression;
    }

    @Override
    protected AggregationBuilder shallowCopy(Builder factoriesBuilder, Map<String, Object> metaData) {
        return new AutoDateHistogramAggregationBuilder(this, factoriesBuilder, metaData);
    }

    @Override
    protected void innerWriteTo(StreamOutput out) throws IOException {
        out.writeVInt(numBuckets);
        if (out.getVersion().onOrAfter(Version.V_8_0_0)) {
            out.writeOptionalString(minimumIntervalExpression);
        }
    }

    @Override
    public String getType() {
        return NAME;
    }

    public AutoDateHistogramAggregationBuilder setNumBuckets(int numBuckets) {
        if (numBuckets <= 0) {
            throw new IllegalArgumentException(NUM_BUCKETS_FIELD.getPreferredName() + " must be greater than 0 for [" + name + "]");
        }
        this.numBuckets = numBuckets;
        return this;
    }

    public int getNumBuckets() {
        return numBuckets;
    }

    @Override
    protected ValuesSourceAggregatorFactory<Numeric> innerBuild(QueryShardContext queryShardContext, ValuesSourceConfig<Numeric> config,
                                                                AggregatorFactory parent, Builder subFactoriesBuilder) throws IOException {
        RoundingInfo[] roundings = buildRoundings(timeZone(), getMinimumIntervalExpression());
        int maxRoundingInterval = Arrays.stream(roundings,0, roundings.length-1)
            .map(rounding -> rounding.innerIntervals)
            .flatMapToInt(Arrays::stream)
            .boxed()
            .reduce(Integer::max).get();
        Settings settings = queryShardContext.getIndexSettings().getNodeSettings();
        int maxBuckets = MultiBucketConsumerService.MAX_BUCKET_SETTING.get(settings);
        int bucketCeiling = maxBuckets / maxRoundingInterval;
        if (numBuckets > bucketCeiling) {
            throw new IllegalArgumentException(NUM_BUCKETS_FIELD.getPreferredName()+
                " must be less than " + bucketCeiling);
        }
        return new AutoDateHistogramAggregatorFactory(name, config, numBuckets, roundings, queryShardContext, parent,
            subFactoriesBuilder,
            metaData);
    }

    static Rounding createRounding(Rounding.DateTimeUnit interval, ZoneId timeZone) {
        Rounding.Builder tzRoundingBuilder = Rounding.builder(interval);
        if (timeZone != null) {
            tzRoundingBuilder.timeZone(timeZone);
        }
        Rounding rounding = tzRoundingBuilder.build();
        return rounding;
    }

    @Override
    protected XContentBuilder doXContentBody(XContentBuilder builder, Params params) throws IOException {
        builder.field(NUM_BUCKETS_FIELD.getPreferredName(), numBuckets);
        builder.field(MINIMUM_INTERVAL_FIELD.getPreferredName(), minimumIntervalExpression);
        return builder;
    }

    @Override
    public int hashCode() {
        return Objects.hash(super.hashCode(), numBuckets, minimumIntervalExpression);
    }

    @Override
    public boolean equals(Object obj) {
        if (this == obj) return true;
        if (obj == null || getClass() != obj.getClass()) return false;
        if (super.equals(obj) == false) return false;
        AutoDateHistogramAggregationBuilder other = (AutoDateHistogramAggregationBuilder) obj;
        return Objects.equals(numBuckets, other.numBuckets) && Objects.equals(minimumIntervalExpression, other.minimumIntervalExpression);
    }

    public static class RoundingInfo implements Writeable {
        final Rounding rounding;
        final int[] innerIntervals;
        final long roughEstimateDurationMillis;
        final String unitAbbreviation;
        final String dateTimeUnit;

        public RoundingInfo(Rounding.DateTimeUnit dateTimeUnit,
                            ZoneId timeZone,
                            long roughEstimateDurationMillis,
                            String unitAbbreviation,
                            int... innerIntervals) {
            this.rounding = createRounding(dateTimeUnit, timeZone);
            this.roughEstimateDurationMillis = roughEstimateDurationMillis;
            this.unitAbbreviation = unitAbbreviation;
            this.innerIntervals = innerIntervals;
            Objects.requireNonNull(dateTimeUnit, "dateTimeUnit cannot be null");
            if (!ALLOWED_INTERVALS.containsKey(dateTimeUnit)) {
                throw new IllegalArgumentException("dateTimeUnit must be one of " + ALLOWED_INTERVALS.keySet().toString());
            }
            this.dateTimeUnit = ALLOWED_INTERVALS.get(dateTimeUnit);
        }

        public RoundingInfo(StreamInput in) throws IOException {
            rounding = Rounding.read(in);
            roughEstimateDurationMillis = in.readVLong();
            innerIntervals = in.readIntArray();
            unitAbbreviation = in.readString();
            dateTimeUnit = in.readString();
        }

        @Override
        public void writeTo(StreamOutput out) throws IOException {
            rounding.writeTo(out);
            out.writeVLong(roughEstimateDurationMillis);
            out.writeIntArray(innerIntervals);
            out.writeString(unitAbbreviation);
            out.writeString(dateTimeUnit);
        }

        public int getMaximumInnerInterval() {
            return innerIntervals[innerIntervals.length - 1];
        }

        public String getDateTimeUnit() { return this.dateTimeUnit; }

        public long getRoughEstimateDurationMillis() {
            return roughEstimateDurationMillis;
        }

        @Override
        public int hashCode() {
            return Objects.hash(rounding, Arrays.hashCode(innerIntervals), dateTimeUnit);
        }

        @Override
        public boolean equals(Object obj) {
            if (obj == null) {
                return false;
            }
            if (obj.getClass() != getClass()) {
                return false;
            }
            RoundingInfo other = (RoundingInfo) obj;
            return Objects.equals(rounding, other.rounding)
                && Objects.deepEquals(innerIntervals, other.innerIntervals)
                && Objects.equals(dateTimeUnit, other.dateTimeUnit)
                ;
        }
    }
}<|MERGE_RESOLUTION|>--- conflicted
+++ resolved
@@ -134,11 +134,7 @@
 
     /** Create a new builder with the given name. */
     public AutoDateHistogramAggregationBuilder(String name) {
-<<<<<<< HEAD
         super(name, ValueType.DATE);
-=======
-        super(name, CoreValuesSourceType.NUMERIC, ValueType.DATE);
->>>>>>> c9e9685b
     }
 
     /** Read from a stream, for internal use only. */
