--- conflicted
+++ resolved
@@ -27,13 +27,10 @@
 import org.elasticsearch.action.support.IndicesOptions;
 import org.elasticsearch.common.io.stream.StreamInput;
 import org.elasticsearch.common.io.stream.StreamOutput;
-<<<<<<< HEAD
+import org.elasticsearch.search.internal.SearchContextId;
 import org.elasticsearch.search.RescoreDocIds;
 import org.elasticsearch.search.dfs.AggregatedDfs;
 import org.elasticsearch.search.internal.ShardSearchRequest;
-=======
-import org.elasticsearch.search.internal.SearchContextId;
->>>>>>> 7aa661c2
 
 import java.io.IOException;
 
@@ -48,16 +45,8 @@
     private final RescoreDocIds rescoreDocIds;
     private final AggregatedDfs aggregatedDfs;
 
-<<<<<<< HEAD
-    public ShardFetchSearchRequest(OriginalIndices originalIndices, long id, ShardSearchRequest shardSearchRequest,
+    public ShardFetchSearchRequest(OriginalIndices originalIndices, SearchContextId id, ShardSearchRequest shardSearchRequest,
                                    IntArrayList list, ScoreDoc lastEmittedDoc, RescoreDocIds rescoreDocIds, AggregatedDfs aggregatedDfs) {
-=======
-    public ShardFetchSearchRequest() {
-
-    }
-
-    public ShardFetchSearchRequest(OriginalIndices originalIndices, SearchContextId id, IntArrayList list, ScoreDoc lastEmittedDoc) {
->>>>>>> 7aa661c2
         super(id, list, lastEmittedDoc);
         this.originalIndices = originalIndices;
         this.shardSearchRequest = shardSearchRequest;
