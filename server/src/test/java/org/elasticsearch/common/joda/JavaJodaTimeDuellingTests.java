--- conflicted
+++ resolved
@@ -19,11 +19,7 @@
 
 package org.elasticsearch.common.joda;
 
-<<<<<<< HEAD
-import org.elasticsearch.ElasticsearchParseException;
-=======
 import org.elasticsearch.bootstrap.JavaVersion;
->>>>>>> 3fad9d25
 import org.elasticsearch.common.time.DateFormatter;
 import org.elasticsearch.common.time.DateFormatters;
 import org.elasticsearch.test.ESTestCase;
@@ -38,7 +34,6 @@
 
 import static org.hamcrest.Matchers.containsString;
 import static org.hamcrest.Matchers.is;
-import static org.hamcrest.Matchers.startsWith;
 
 public class JavaJodaTimeDuellingTests extends ESTestCase {
 
@@ -518,19 +513,15 @@
 
     private void assertSamePrinterOutput(String format, ZonedDateTime javaDate, DateTime jodaDate) {
         assertThat(jodaDate.getMillis(), is(javaDate.toInstant().toEpochMilli()));
-<<<<<<< HEAD
         String javaTimeOut = DateFormatter.forPattern(format).format(javaDate);
         String jodaTimeOut = Joda.forPattern(format).formatJoda(jodaDate);
-=======
-        String javaTimeOut = DateFormatters.forPattern(format).format(javaDate);
-        String jodaTimeOut = DateFormatter.forPattern(format).formatJoda(jodaDate);
+
         if (JavaVersion.current().getVersion().get(0) == 8 && javaTimeOut.endsWith(".0")
             && (format.equals("epoch_second") || format.equals("epoch_millis"))) {
             // java 8 has a bug in DateTimeFormatter usage when printing dates that rely on isSupportedBy for fields, which is
             // what we use for epoch time. This change accounts for that bug. It should be removed when java 8 support is removed
             jodaTimeOut += ".0";
         }
->>>>>>> 3fad9d25
         String message = String.format(Locale.ROOT, "expected string representation to be equal for format [%s]: joda [%s], java [%s]",
                 format, jodaTimeOut, javaTimeOut);
         assertThat(message, javaTimeOut, is(jodaTimeOut));
@@ -538,12 +529,7 @@
 
     private void assertSameDate(String input, String format) {
         DateFormatter jodaFormatter = Joda.forPattern(format);
-<<<<<<< HEAD
         DateFormatter javaFormatter = DateFormatter.forPattern(format);
-
-=======
-        DateFormatter javaFormatter = DateFormatters.forPattern(format);
->>>>>>> 3fad9d25
         assertSameDate(input, format, jodaFormatter, javaFormatter);
     }
 
@@ -572,8 +558,8 @@
 
     private void assertJavaTimeParseException(String input, String format) {
         DateFormatter javaTimeFormatter = DateFormatter.forPattern(format);
-        ElasticsearchParseException e= expectThrows(ElasticsearchParseException.class, () -> javaTimeFormatter.parse(input));
-        // using starts with because the message might contain a position in addition
-        assertThat(e.getMessage(), startsWith("could not parse input [" + input + "] with date formatter [" + format + "]"));
+        IllegalArgumentException e = expectThrows(IllegalArgumentException.class, () -> javaTimeFormatter.parse(input));
+        assertThat(e.getMessage(), containsString(input));
+        assertThat(e.getMessage(), containsString(format));
     }
 }