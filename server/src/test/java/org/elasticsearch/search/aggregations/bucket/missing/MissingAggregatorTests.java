--- conflicted
+++ resolved
@@ -80,7 +80,7 @@
         final MappedFieldType fieldType = new NumberFieldMapper.Builder("_name", NumberType.LONG).fieldType();
         fieldType.setName("field");
 
-        final MissingAggregationBuilder builder = new MissingAggregationBuilder("_name", null)
+        final MissingAggregationBuilder builder = new MissingAggregationBuilder("_name")
             .field(fieldType.name());
 
         testCase(
@@ -107,7 +107,7 @@
         final MappedFieldType anotherFieldType = new NumberFieldMapper.Builder("_name", NumberType.LONG).fieldType();
         anotherFieldType.setName("another_field");
 
-        final MissingAggregationBuilder builder = new MissingAggregationBuilder("_name", null)
+        final MissingAggregationBuilder builder = new MissingAggregationBuilder("_name")
             .field(aggFieldType.name());
 
         testCase(
@@ -132,7 +132,7 @@
         final MappedFieldType anotherFieldType = new NumberFieldMapper.Builder("_name", NumberType.LONG).fieldType();
         anotherFieldType.setName("another_field");
 
-        final MissingAggregationBuilder builder = new MissingAggregationBuilder("_name", null)
+        final MissingAggregationBuilder builder = new MissingAggregationBuilder("_name")
             .field(aggFieldType.name());
 
         final int numDocs = randomIntBetween(100, 200);
@@ -171,7 +171,7 @@
         final BytesRef encodedRange = rangeType.encodeRanges(singleton(range));
         final BinaryDocValuesField encodedRangeField = new BinaryDocValuesField(aggFieldType.name(), encodedRange);
 
-        final MissingAggregationBuilder builder = new MissingAggregationBuilder("_name", null)
+        final MissingAggregationBuilder builder = new MissingAggregationBuilder("_name")
             .field(aggFieldType.name());
 
         final int numDocs = randomIntBetween(100, 200);
@@ -204,7 +204,7 @@
         final MappedFieldType aggFieldType = new NumberFieldMapper.Builder("_name", NumberType.LONG).fieldType();
         aggFieldType.setName("agg_field");
 
-        final MissingAggregationBuilder builder = new MissingAggregationBuilder("_name", null)
+        final MissingAggregationBuilder builder = new MissingAggregationBuilder("_name")
             .field("unknown_field");
 
         testCase(
@@ -228,7 +228,7 @@
         final MappedFieldType aggFieldType = new NumberFieldMapper.Builder("_name", NumberType.LONG).fieldType();
         aggFieldType.setName("agg_field");
 
-        final MissingAggregationBuilder builder = new MissingAggregationBuilder("_name", null)
+        final MissingAggregationBuilder builder = new MissingAggregationBuilder("_name")
             .field("unknown_field")
             .missing(randomLong());
 
@@ -256,7 +256,7 @@
         final MappedFieldType anotherFieldType = new NumberFieldMapper.Builder("_name", NumberType.LONG).fieldType();
         anotherFieldType.setName("another_field");
 
-        final MissingAggregationBuilder builder = new MissingAggregationBuilder("_name", null)
+        final MissingAggregationBuilder builder = new MissingAggregationBuilder("_name")
             .field(aggFieldType.name())
             .missing(randomLong());
 
@@ -282,7 +282,7 @@
         final MappedFieldType anotherFieldType = new NumberFieldMapper.Builder("_name", NumberType.LONG).fieldType();
         anotherFieldType.setName("another_field");
 
-        final MissingAggregationBuilder builder = new MissingAggregationBuilder("_name", null)
+        final MissingAggregationBuilder builder = new MissingAggregationBuilder("_name")
             .field(aggFieldType.name());
 
         final int numDocs = randomIntBetween(100, 200);
@@ -328,7 +328,7 @@
         final MappedFieldType anotherFieldType = new NumberFieldMapper.Builder("_name", NumberType.LONG).fieldType();
         anotherFieldType.setName("another_field");
 
-        final MissingAggregationBuilder builder = new MissingAggregationBuilder("_name", null)
+        final MissingAggregationBuilder builder = new MissingAggregationBuilder("_name")
             .field(aggFieldType.name())
             .script(script);
 
@@ -372,7 +372,7 @@
         final MappedFieldType aggFieldType = new NumberFieldMapper.Builder("_name", NumberType.LONG).fieldType();
         aggFieldType.setName("agg_field");
 
-        final MissingAggregationBuilder builder = new MissingAggregationBuilder("_name", null)
+        final MissingAggregationBuilder builder = new MissingAggregationBuilder("_name")
             .script(script);
 
         final int numDocs = randomIntBetween(100, 200);
@@ -425,18 +425,9 @@
             }
 
             try (IndexReader indexReader = DirectoryReader.open(directory)) {
-<<<<<<< HEAD
-                IndexSearcher indexSearcher =
-                    newSearcher(indexReader, true, true);
-                MissingAggregationBuilder builder = new MissingAggregationBuilder("_name");
-                builder.field(fieldName);
-
-                InternalMissing missing;
-=======
                 final IndexSearcher indexSearcher = newSearcher(indexReader, true, true);
                 final MappedFieldType[] fieldTypesArray = fieldTypes.toArray(new MappedFieldType[0]);
                 final InternalMissing missing;
->>>>>>> 800ba311
                 if (reduced) {
                     missing = searchAndReduce(indexSearcher, query, builder, fieldTypesArray);
                 } else {
@@ -449,7 +440,7 @@
 
     @Override
     protected AggregationBuilder createAggBuilderForTypeTest(MappedFieldType fieldType, String fieldName) {
-        return new MissingAggregationBuilder("_name", null)
+        return new MissingAggregationBuilder("_name")
             .field(fieldName);
     }
 
