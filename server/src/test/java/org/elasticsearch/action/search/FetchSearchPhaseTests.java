/*
 * Licensed to Elasticsearch under one or more contributor
 * license agreements. See the NOTICE file distributed with
 * this work for additional information regarding copyright
 * ownership. Elasticsearch licenses this file to you under
 * the Apache License, Version 2.0 (the "License"); you may
 * not use this file except in compliance with the License.
 * You may obtain a copy of the License at
 *
 *    http://www.apache.org/licenses/LICENSE-2.0
 *
 * Unless required by applicable law or agreed to in writing,
 * software distributed under the License is distributed on an
 * "AS IS" BASIS, WITHOUT WARRANTIES OR CONDITIONS OF ANY
 * KIND, either express or implied.  See the License for the
 * specific language governing permissions and limitations
 * under the License.
 */
package org.elasticsearch.action.search;

import org.apache.lucene.search.ScoreDoc;
import org.apache.lucene.search.TopDocs;
import org.apache.lucene.search.TotalHits;
import org.apache.lucene.store.MockDirectoryWrapper;
import org.elasticsearch.action.OriginalIndices;
import org.elasticsearch.cluster.ClusterState;
import org.elasticsearch.common.UUIDs;
import org.elasticsearch.common.lucene.search.TopDocsAndMaxScore;
import org.elasticsearch.common.util.BigArrays;
import org.elasticsearch.index.shard.ShardId;
import org.elasticsearch.search.DocValueFormat;
import org.elasticsearch.search.SearchHit;
import org.elasticsearch.search.SearchHits;
import org.elasticsearch.search.SearchPhaseResult;
import org.elasticsearch.search.SearchShardTarget;
import org.elasticsearch.search.aggregations.InternalAggregation;
import org.elasticsearch.search.fetch.FetchSearchResult;
import org.elasticsearch.search.fetch.QueryFetchSearchResult;
import org.elasticsearch.search.fetch.ShardFetchSearchRequest;
import org.elasticsearch.search.internal.SearchContextId;
import org.elasticsearch.search.query.QuerySearchResult;
import org.elasticsearch.test.ESTestCase;
import org.elasticsearch.transport.Transport;

import java.util.concurrent.CountDownLatch;
import java.util.concurrent.atomic.AtomicInteger;

import static org.elasticsearch.action.search.SearchProgressListener.NOOP;

public class FetchSearchPhaseTests extends ESTestCase {

    public void testShortcutQueryAndFetchOptimization() {
        SearchPhaseController controller = new SearchPhaseController(
            (b) -> new InternalAggregation.ReduceContext(BigArrays.NON_RECYCLING_INSTANCE, null, b));
        MockSearchPhaseContext mockSearchPhaseContext = new MockSearchPhaseContext(1);
        ArraySearchPhaseResults<SearchPhaseResult> results = controller.newSearchPhaseResults(NOOP, mockSearchPhaseContext.getRequest(), 1);
        boolean hasHits = randomBoolean();
        final int numHits;
        if (hasHits) {
            QuerySearchResult queryResult = new QuerySearchResult();
            queryResult.setSearchShardTarget(new SearchShardTarget("node0",
                new ShardId("index", "index", 0), null, OriginalIndices.NONE));
            queryResult.topDocs(new TopDocsAndMaxScore(new TopDocs(new TotalHits(1, TotalHits.Relation.EQUAL_TO),
                    new ScoreDoc[] {new ScoreDoc(42, 1.0F)}), 1.0F), new DocValueFormat[0]);
            queryResult.size(1);
            FetchSearchResult fetchResult = new FetchSearchResult();
            fetchResult.hits(new SearchHits(new SearchHit[] {new SearchHit(42)}, new TotalHits(1, TotalHits.Relation.EQUAL_TO), 1.0F));
            QueryFetchSearchResult fetchSearchResult = new QueryFetchSearchResult(queryResult, fetchResult);
            fetchSearchResult.setShardIndex(0);
            results.consumeResult(fetchSearchResult);
            numHits = 1;
        } else {
            numHits = 0;
        }

<<<<<<< HEAD
        FetchSearchPhase phase = new FetchSearchPhase(results, controller, null, mockSearchPhaseContext,
=======
        FetchSearchPhase phase = new FetchSearchPhase(results, controller, mockSearchPhaseContext, ClusterState.EMPTY_STATE,
>>>>>>> 7aa661c2
            (searchResponse, scrollId) -> new SearchPhase("test") {
            @Override
            public void run() {
                mockSearchPhaseContext.sendSearchResponse(searchResponse, null);
            }
        });
        assertEquals("fetch", phase.getName());
        phase.run();
        mockSearchPhaseContext.assertNoFailure();
        SearchResponse searchResponse = mockSearchPhaseContext.searchResponse.get();
        assertNotNull(searchResponse);
        assertEquals(numHits, searchResponse.getHits().getTotalHits().value);
        if (numHits != 0) {
            assertEquals(42, searchResponse.getHits().getAt(0).docId());
        }
        assertTrue(mockSearchPhaseContext.releasedSearchContexts.isEmpty());
    }

    public void testFetchTwoDocument() {
        MockSearchPhaseContext mockSearchPhaseContext = new MockSearchPhaseContext(2);
        SearchPhaseController controller = new SearchPhaseController(
            (b) -> new InternalAggregation.ReduceContext(BigArrays.NON_RECYCLING_INSTANCE, null, b));
        ArraySearchPhaseResults<SearchPhaseResult> results = controller.newSearchPhaseResults(NOOP, mockSearchPhaseContext.getRequest(), 2);
        int resultSetSize = randomIntBetween(2, 10);
<<<<<<< HEAD
        QuerySearchResult queryResult = new QuerySearchResult(123, new SearchShardTarget("node1", new ShardId("test", "na", 0),
            null, OriginalIndices.NONE), null);
=======
        final SearchContextId ctx1 = new SearchContextId(UUIDs.randomBase64UUID(), 123);
        QuerySearchResult queryResult = new QuerySearchResult(ctx1,
            new SearchShardTarget("node1", new ShardId("test", "na", 0), null, OriginalIndices.NONE));
>>>>>>> 7aa661c2
        queryResult.topDocs(new TopDocsAndMaxScore(new TopDocs(new TotalHits(1, TotalHits.Relation.EQUAL_TO),
                new ScoreDoc[] {new ScoreDoc(42, 1.0F)}), 2.0F), new DocValueFormat[0]);
        queryResult.size(resultSetSize); // the size of the result set
        queryResult.setShardIndex(0);
        results.consumeResult(queryResult);

<<<<<<< HEAD
        queryResult = new QuerySearchResult(
            321, new SearchShardTarget("node2", new ShardId("test", "na", 1), null, OriginalIndices.NONE), null);
=======
        final SearchContextId ctx2 = new SearchContextId(UUIDs.randomBase64UUID(), 312);
        queryResult = new QuerySearchResult(ctx2,
            new SearchShardTarget("node2", new ShardId("test", "na", 1), null, OriginalIndices.NONE));
>>>>>>> 7aa661c2
        queryResult.topDocs(new TopDocsAndMaxScore(new TopDocs(new TotalHits(1, TotalHits.Relation.EQUAL_TO),
                new ScoreDoc[] {new ScoreDoc(84, 2.0F)}), 2.0F), new DocValueFormat[0]);
        queryResult.size(resultSetSize);
        queryResult.setShardIndex(1);
        results.consumeResult(queryResult);

        mockSearchPhaseContext.searchTransport = new SearchTransportService(null, null) {
            @Override
            public void sendExecuteFetch(Transport.Connection connection, ShardFetchSearchRequest request, SearchTask task,
                                         SearchActionListener<FetchSearchResult> listener) {
                FetchSearchResult fetchResult = new FetchSearchResult();
                if (request.contextId().equals(ctx2)) {
                    fetchResult.hits(new SearchHits(new SearchHit[] {new SearchHit(84)},
                        new TotalHits(1, TotalHits.Relation.EQUAL_TO), 2.0F));
                } else {
                    assertEquals(ctx1, request.contextId());
                    fetchResult.hits(new SearchHits(new SearchHit[] {new SearchHit(42)},
                        new TotalHits(1, TotalHits.Relation.EQUAL_TO), 1.0F));
                }
                listener.onResponse(fetchResult);
            }
        };
<<<<<<< HEAD
        FetchSearchPhase phase = new FetchSearchPhase(results, controller, null, mockSearchPhaseContext,
=======
        FetchSearchPhase phase = new FetchSearchPhase(results, controller, mockSearchPhaseContext, ClusterState.EMPTY_STATE,
>>>>>>> 7aa661c2
            (searchResponse, scrollId) -> new SearchPhase("test") {
                @Override
                public void run() {
                    mockSearchPhaseContext.sendSearchResponse(searchResponse, null);
                }
            });
        assertEquals("fetch", phase.getName());
        phase.run();
        mockSearchPhaseContext.assertNoFailure();
        SearchResponse searchResponse = mockSearchPhaseContext.searchResponse.get();
        assertNotNull(searchResponse);
        assertEquals(2, searchResponse.getHits().getTotalHits().value);
        assertEquals(84, searchResponse.getHits().getAt(0).docId());
        assertEquals(42, searchResponse.getHits().getAt(1).docId());
        assertEquals(0, searchResponse.getFailedShards());
        assertEquals(2, searchResponse.getSuccessfulShards());
        assertTrue(mockSearchPhaseContext.releasedSearchContexts.isEmpty());
    }

    public void testFailFetchOneDoc() {
        MockSearchPhaseContext mockSearchPhaseContext = new MockSearchPhaseContext(2);
        SearchPhaseController controller = new SearchPhaseController(
            (b) -> new InternalAggregation.ReduceContext(BigArrays.NON_RECYCLING_INSTANCE, null, b));
        ArraySearchPhaseResults<SearchPhaseResult> results =
            controller.newSearchPhaseResults(NOOP, mockSearchPhaseContext.getRequest(), 2);
        int resultSetSize = randomIntBetween(2, 10);
<<<<<<< HEAD
        QuerySearchResult queryResult = new QuerySearchResult(123, new SearchShardTarget("node1", new ShardId("test", "na", 0),
            null, OriginalIndices.NONE), null);
=======
        SearchContextId ctx1 = new SearchContextId(UUIDs.randomBase64UUID(), 123);
        QuerySearchResult queryResult = new QuerySearchResult(ctx1,
            new SearchShardTarget("node1", new ShardId("test", "na", 0), null, OriginalIndices.NONE));
>>>>>>> 7aa661c2
        queryResult.topDocs(new TopDocsAndMaxScore(new TopDocs(new TotalHits(1, TotalHits.Relation.EQUAL_TO),
                new ScoreDoc[] {new ScoreDoc(42, 1.0F)}), 2.0F), new DocValueFormat[0]);
        queryResult.size(resultSetSize); // the size of the result set
        queryResult.setShardIndex(0);
        results.consumeResult(queryResult);

<<<<<<< HEAD
        queryResult = new QuerySearchResult(
            321, new SearchShardTarget("node2", new ShardId("test", "na", 1), null, OriginalIndices.NONE), null);
=======
        SearchContextId ctx2 = new SearchContextId(UUIDs.randomBase64UUID(), 321);
        queryResult = new QuerySearchResult(ctx2,
            new SearchShardTarget("node2", new ShardId("test", "na", 1), null, OriginalIndices.NONE));
>>>>>>> 7aa661c2
        queryResult.topDocs(new TopDocsAndMaxScore(new TopDocs(new TotalHits(1, TotalHits.Relation.EQUAL_TO),
                new ScoreDoc[] {new ScoreDoc(84, 2.0F)}), 2.0F), new DocValueFormat[0]);
        queryResult.size(resultSetSize);
        queryResult.setShardIndex(1);
        results.consumeResult(queryResult);

        mockSearchPhaseContext.searchTransport = new SearchTransportService(null, null) {
            @Override
            public void sendExecuteFetch(Transport.Connection connection, ShardFetchSearchRequest request, SearchTask task,
                                         SearchActionListener<FetchSearchResult> listener) {
                if (request.contextId().getId() == 321) {
                    FetchSearchResult fetchResult = new FetchSearchResult();
                    fetchResult.hits(new SearchHits(new SearchHit[] {new SearchHit(84)},
                        new TotalHits(1, TotalHits.Relation.EQUAL_TO), 2.0F));
                    listener.onResponse(fetchResult);
                } else {
                    listener.onFailure(new MockDirectoryWrapper.FakeIOException());
                }

            }
        };
<<<<<<< HEAD
        FetchSearchPhase phase = new FetchSearchPhase(results, controller, null, mockSearchPhaseContext,
=======
        FetchSearchPhase phase = new FetchSearchPhase(results, controller, mockSearchPhaseContext, ClusterState.EMPTY_STATE,
>>>>>>> 7aa661c2
            (searchResponse, scrollId) -> new SearchPhase("test") {
                @Override
                public void run() {
                    mockSearchPhaseContext.sendSearchResponse(searchResponse, null);
                }
            });
        assertEquals("fetch", phase.getName());
        phase.run();
        mockSearchPhaseContext.assertNoFailure();
        SearchResponse searchResponse = mockSearchPhaseContext.searchResponse.get();
        assertNotNull(searchResponse);
        assertEquals(2, searchResponse.getHits().getTotalHits().value);
        assertEquals(84, searchResponse.getHits().getAt(0).docId());
        assertEquals(1, searchResponse.getFailedShards());
        assertEquals(1, searchResponse.getSuccessfulShards());
        assertEquals(1, searchResponse.getShardFailures().length);
        assertTrue(searchResponse.getShardFailures()[0].getCause() instanceof MockDirectoryWrapper.FakeIOException);
        assertEquals(1, mockSearchPhaseContext.releasedSearchContexts.size());
        assertTrue(mockSearchPhaseContext.releasedSearchContexts.contains(ctx1));
    }

    public void testFetchDocsConcurrently() throws InterruptedException {
        int resultSetSize = randomIntBetween(0, 100);
        // we use at least 2 hits otherwise this is subject to single shard optimization and we trip an assert...
        int numHits = randomIntBetween(2, 100); // also numshards --> 1 hit per shard
        SearchPhaseController controller = new SearchPhaseController(
            (b) -> new InternalAggregation.ReduceContext(BigArrays.NON_RECYCLING_INSTANCE, null, b));
        MockSearchPhaseContext mockSearchPhaseContext = new MockSearchPhaseContext(numHits);
        ArraySearchPhaseResults<SearchPhaseResult> results = controller.newSearchPhaseResults(NOOP,
            mockSearchPhaseContext.getRequest(), numHits);
        for (int i = 0; i < numHits; i++) {
<<<<<<< HEAD
            QuerySearchResult queryResult = new QuerySearchResult(i, new SearchShardTarget("node1", new ShardId("test", "na", 0),
                null, OriginalIndices.NONE), null);
=======
            QuerySearchResult queryResult = new QuerySearchResult(new SearchContextId("", i),
                new SearchShardTarget("node1", new ShardId("test", "na", 0), null, OriginalIndices.NONE));
>>>>>>> 7aa661c2
            queryResult.topDocs(new TopDocsAndMaxScore(new TopDocs(new TotalHits(1, TotalHits.Relation.EQUAL_TO),
                    new ScoreDoc[] {new ScoreDoc(i+1, i)}), i), new DocValueFormat[0]);
            queryResult.size(resultSetSize); // the size of the result set
            queryResult.setShardIndex(i);
            results.consumeResult(queryResult);
        }
        mockSearchPhaseContext.searchTransport = new SearchTransportService(null, null) {
            @Override
            public void sendExecuteFetch(Transport.Connection connection, ShardFetchSearchRequest request, SearchTask task,
                                         SearchActionListener<FetchSearchResult> listener) {
                new Thread(() -> {
                    FetchSearchResult fetchResult = new FetchSearchResult();
                    fetchResult.hits(new SearchHits(new SearchHit[]{new SearchHit((int) (request.contextId().getId() + 1))},
                        new TotalHits(1, TotalHits.Relation.EQUAL_TO), 100F));
                    listener.onResponse(fetchResult);
                }).start();
            }
        };
        CountDownLatch latch = new CountDownLatch(1);
<<<<<<< HEAD
        FetchSearchPhase phase = new FetchSearchPhase(results, controller, null, mockSearchPhaseContext,
=======
        FetchSearchPhase phase = new FetchSearchPhase(results, controller, mockSearchPhaseContext, ClusterState.EMPTY_STATE,
>>>>>>> 7aa661c2
            (searchResponse, scrollId) -> new SearchPhase("test") {
                @Override
                public void run() {
                    mockSearchPhaseContext.sendSearchResponse(searchResponse, null);
                    latch.countDown();
                }
            });
        assertEquals("fetch", phase.getName());
        phase.run();
        latch.await();
        mockSearchPhaseContext.assertNoFailure();
        SearchResponse searchResponse = mockSearchPhaseContext.searchResponse.get();
        assertNotNull(searchResponse);
        assertEquals(numHits, searchResponse.getHits().getTotalHits().value);
        assertEquals(Math.min(numHits, resultSetSize), searchResponse.getHits().getHits().length);
        SearchHit[] hits = searchResponse.getHits().getHits();
        for (int i = 0; i < hits.length; i++) {
            assertNotNull(hits[i]);
            assertEquals("index: " + i, numHits-i, hits[i].docId());
            assertEquals("index: " + i, numHits-1-i, (int)hits[i].getScore());
        }
        assertEquals(0, searchResponse.getFailedShards());
        assertEquals(numHits, searchResponse.getSuccessfulShards());
        int sizeReleasedContexts = Math.max(0, numHits - resultSetSize); // all non fetched results will be freed
        assertEquals(mockSearchPhaseContext.releasedSearchContexts.toString(),
            sizeReleasedContexts, mockSearchPhaseContext.releasedSearchContexts.size());
    }

    public void testExceptionFailsPhase() {
        MockSearchPhaseContext mockSearchPhaseContext = new MockSearchPhaseContext(2);
        SearchPhaseController controller = new SearchPhaseController(
            (b) -> new InternalAggregation.ReduceContext(BigArrays.NON_RECYCLING_INSTANCE, null, b));
        ArraySearchPhaseResults<SearchPhaseResult> results =
            controller.newSearchPhaseResults(NOOP, mockSearchPhaseContext.getRequest(), 2);
        int resultSetSize = randomIntBetween(2, 10);
<<<<<<< HEAD
        QuerySearchResult queryResult = new QuerySearchResult(123, new SearchShardTarget("node1", new ShardId("test", "na", 0),
            null, OriginalIndices.NONE), null);
=======
        QuerySearchResult queryResult = new QuerySearchResult(new SearchContextId("", 123),
            new SearchShardTarget("node1", new ShardId("test", "na", 0), null, OriginalIndices.NONE));
>>>>>>> 7aa661c2
        queryResult.topDocs(new TopDocsAndMaxScore(new TopDocs(new TotalHits(1, TotalHits.Relation.EQUAL_TO),
                new ScoreDoc[] {new ScoreDoc(42, 1.0F)}), 2.0F), new DocValueFormat[0]);
        queryResult.size(resultSetSize); // the size of the result set
        queryResult.setShardIndex(0);
        results.consumeResult(queryResult);

<<<<<<< HEAD
        queryResult = new QuerySearchResult(
            321, new SearchShardTarget("node2", new ShardId("test", "na", 1), null, OriginalIndices.NONE), null);
=======
        queryResult = new QuerySearchResult(new SearchContextId("", 321),
            new SearchShardTarget("node2", new ShardId("test", "na", 1), null, OriginalIndices.NONE));
>>>>>>> 7aa661c2
        queryResult.topDocs(new TopDocsAndMaxScore(new TopDocs(new TotalHits(1, TotalHits.Relation.EQUAL_TO),
                new ScoreDoc[] {new ScoreDoc(84, 2.0F)}), 2.0F), new DocValueFormat[0]);
        queryResult.size(resultSetSize);
        queryResult.setShardIndex(1);
        results.consumeResult(queryResult);
        AtomicInteger numFetches = new AtomicInteger(0);
        mockSearchPhaseContext.searchTransport = new SearchTransportService(null, null) {
            @Override
            public void sendExecuteFetch(Transport.Connection connection, ShardFetchSearchRequest request, SearchTask task,
                                         SearchActionListener<FetchSearchResult> listener) {
                FetchSearchResult fetchResult = new FetchSearchResult();
                if (numFetches.incrementAndGet() == 1) {
                    throw new RuntimeException("BOOM");
                }
                if (request.contextId().getId() == 321) {
                    fetchResult.hits(new SearchHits(new SearchHit[] {new SearchHit(84)},
                        new TotalHits(1, TotalHits.Relation.EQUAL_TO), 2.0F));
                } else {
                    assertEquals(request.contextId().getId(), 123);
                    fetchResult.hits(new SearchHits(new SearchHit[] {new SearchHit(42)},
                        new TotalHits(1, TotalHits.Relation.EQUAL_TO), 1.0F));
                }
                listener.onResponse(fetchResult);
            }
        };
<<<<<<< HEAD
        FetchSearchPhase phase = new FetchSearchPhase(results, controller, null, mockSearchPhaseContext,
=======
        FetchSearchPhase phase = new FetchSearchPhase(results, controller, mockSearchPhaseContext, ClusterState.EMPTY_STATE,
>>>>>>> 7aa661c2
            (searchResponse, scrollId) -> new SearchPhase("test") {
                @Override
                public void run() {
                    mockSearchPhaseContext.sendSearchResponse(searchResponse, null);
                }
            });
        assertEquals("fetch", phase.getName());
        phase.run();
        assertNotNull(mockSearchPhaseContext.phaseFailure.get());
        assertEquals(mockSearchPhaseContext.phaseFailure.get().getMessage(), "BOOM");
        assertNull(mockSearchPhaseContext.searchResponse.get());
        assertTrue(mockSearchPhaseContext.releasedSearchContexts.isEmpty());
    }

    public void testCleanupIrrelevantContexts() { // contexts that are not fetched should be cleaned up
        MockSearchPhaseContext mockSearchPhaseContext = new MockSearchPhaseContext(2);
        SearchPhaseController controller = new SearchPhaseController(
            (b) -> new InternalAggregation.ReduceContext(BigArrays.NON_RECYCLING_INSTANCE, null, b));
        ArraySearchPhaseResults<SearchPhaseResult> results =
            controller.newSearchPhaseResults(NOOP, mockSearchPhaseContext.getRequest(), 2);
        int resultSetSize = 1;
<<<<<<< HEAD
        QuerySearchResult queryResult = new QuerySearchResult(123, new SearchShardTarget("node1", new ShardId("test", "na", 0),
            null, OriginalIndices.NONE), null);
=======
        SearchContextId ctx1 = new SearchContextId(UUIDs.randomBase64UUID(), 123);
        QuerySearchResult queryResult = new QuerySearchResult(ctx1,
            new SearchShardTarget("node1", new ShardId("test", "na", 0), null, OriginalIndices.NONE));
>>>>>>> 7aa661c2
        queryResult.topDocs(new TopDocsAndMaxScore(new TopDocs(new TotalHits(1, TotalHits.Relation.EQUAL_TO),
                new ScoreDoc[] {new ScoreDoc(42, 1.0F)}), 2.0F), new DocValueFormat[0]);
        queryResult.size(resultSetSize); // the size of the result set
        queryResult.setShardIndex(0);
        results.consumeResult(queryResult);

<<<<<<< HEAD
        queryResult = new QuerySearchResult(
            321, new SearchShardTarget("node2", new ShardId("test", "na", 1), null, OriginalIndices.NONE), null);
=======
        SearchContextId ctx2 = new SearchContextId(UUIDs.randomBase64UUID(), 321);
        queryResult = new QuerySearchResult(ctx2,
            new SearchShardTarget("node2", new ShardId("test", "na", 1), null, OriginalIndices.NONE));
>>>>>>> 7aa661c2
        queryResult.topDocs(new TopDocsAndMaxScore(new TopDocs(new TotalHits(1, TotalHits.Relation.EQUAL_TO),
                new ScoreDoc[] {new ScoreDoc(84, 2.0F)}), 2.0F), new DocValueFormat[0]);
        queryResult.size(resultSetSize);
        queryResult.setShardIndex(1);
        results.consumeResult(queryResult);

        mockSearchPhaseContext.searchTransport = new SearchTransportService(null, null) {
            @Override
            public void sendExecuteFetch(Transport.Connection connection, ShardFetchSearchRequest request, SearchTask task,
                                         SearchActionListener<FetchSearchResult> listener) {
                FetchSearchResult fetchResult = new FetchSearchResult();
                if (request.contextId().equals(ctx2)) {
                    fetchResult.hits(new SearchHits(new SearchHit[] {new SearchHit(84)},
                        new TotalHits(1, TotalHits.Relation.EQUAL_TO), 2.0F));
                } else {
                    fail("requestID 123 should not be fetched but was");
                }
                listener.onResponse(fetchResult);
            }
        };
<<<<<<< HEAD
        FetchSearchPhase phase = new FetchSearchPhase(results, controller, null, mockSearchPhaseContext,
=======
        FetchSearchPhase phase = new FetchSearchPhase(results, controller, mockSearchPhaseContext, ClusterState.EMPTY_STATE,
>>>>>>> 7aa661c2
            (searchResponse, scrollId) -> new SearchPhase("test") {
                @Override
                public void run() {
                    mockSearchPhaseContext.sendSearchResponse(searchResponse, null);
                }
            });
        assertEquals("fetch", phase.getName());
        phase.run();
        mockSearchPhaseContext.assertNoFailure();
        SearchResponse searchResponse = mockSearchPhaseContext.searchResponse.get();
        assertNotNull(searchResponse);
        assertEquals(2, searchResponse.getHits().getTotalHits().value);
        assertEquals(1, searchResponse.getHits().getHits().length);
        assertEquals(84, searchResponse.getHits().getAt(0).docId());
        assertEquals(0, searchResponse.getFailedShards());
        assertEquals(2, searchResponse.getSuccessfulShards());
        assertEquals(1, mockSearchPhaseContext.releasedSearchContexts.size());
        assertTrue(mockSearchPhaseContext.releasedSearchContexts.contains(ctx1));
    }
}<|MERGE_RESOLUTION|>--- conflicted
+++ resolved
@@ -73,11 +73,7 @@
             numHits = 0;
         }
 
-<<<<<<< HEAD
-        FetchSearchPhase phase = new FetchSearchPhase(results, controller, null, mockSearchPhaseContext,
-=======
-        FetchSearchPhase phase = new FetchSearchPhase(results, controller, mockSearchPhaseContext, ClusterState.EMPTY_STATE,
->>>>>>> 7aa661c2
+        FetchSearchPhase phase = new FetchSearchPhase(results, controller, mockSearchPhaseContext, ClusterState.EMPTY_STATE,
             (searchResponse, scrollId) -> new SearchPhase("test") {
             @Override
             public void run() {
@@ -102,28 +98,18 @@
             (b) -> new InternalAggregation.ReduceContext(BigArrays.NON_RECYCLING_INSTANCE, null, b));
         ArraySearchPhaseResults<SearchPhaseResult> results = controller.newSearchPhaseResults(NOOP, mockSearchPhaseContext.getRequest(), 2);
         int resultSetSize = randomIntBetween(2, 10);
-<<<<<<< HEAD
-        QuerySearchResult queryResult = new QuerySearchResult(123, new SearchShardTarget("node1", new ShardId("test", "na", 0),
-            null, OriginalIndices.NONE), null);
-=======
         final SearchContextId ctx1 = new SearchContextId(UUIDs.randomBase64UUID(), 123);
         QuerySearchResult queryResult = new QuerySearchResult(ctx1,
             new SearchShardTarget("node1", new ShardId("test", "na", 0), null, OriginalIndices.NONE));
->>>>>>> 7aa661c2
         queryResult.topDocs(new TopDocsAndMaxScore(new TopDocs(new TotalHits(1, TotalHits.Relation.EQUAL_TO),
                 new ScoreDoc[] {new ScoreDoc(42, 1.0F)}), 2.0F), new DocValueFormat[0]);
         queryResult.size(resultSetSize); // the size of the result set
         queryResult.setShardIndex(0);
         results.consumeResult(queryResult);
 
-<<<<<<< HEAD
-        queryResult = new QuerySearchResult(
-            321, new SearchShardTarget("node2", new ShardId("test", "na", 1), null, OriginalIndices.NONE), null);
-=======
         final SearchContextId ctx2 = new SearchContextId(UUIDs.randomBase64UUID(), 312);
         queryResult = new QuerySearchResult(ctx2,
             new SearchShardTarget("node2", new ShardId("test", "na", 1), null, OriginalIndices.NONE));
->>>>>>> 7aa661c2
         queryResult.topDocs(new TopDocsAndMaxScore(new TopDocs(new TotalHits(1, TotalHits.Relation.EQUAL_TO),
                 new ScoreDoc[] {new ScoreDoc(84, 2.0F)}), 2.0F), new DocValueFormat[0]);
         queryResult.size(resultSetSize);
@@ -146,11 +132,7 @@
                 listener.onResponse(fetchResult);
             }
         };
-<<<<<<< HEAD
-        FetchSearchPhase phase = new FetchSearchPhase(results, controller, null, mockSearchPhaseContext,
-=======
-        FetchSearchPhase phase = new FetchSearchPhase(results, controller, mockSearchPhaseContext, ClusterState.EMPTY_STATE,
->>>>>>> 7aa661c2
+        FetchSearchPhase phase = new FetchSearchPhase(results, controller, mockSearchPhaseContext, ClusterState.EMPTY_STATE,
             (searchResponse, scrollId) -> new SearchPhase("test") {
                 @Override
                 public void run() {
@@ -177,28 +159,18 @@
         ArraySearchPhaseResults<SearchPhaseResult> results =
             controller.newSearchPhaseResults(NOOP, mockSearchPhaseContext.getRequest(), 2);
         int resultSetSize = randomIntBetween(2, 10);
-<<<<<<< HEAD
-        QuerySearchResult queryResult = new QuerySearchResult(123, new SearchShardTarget("node1", new ShardId("test", "na", 0),
-            null, OriginalIndices.NONE), null);
-=======
         SearchContextId ctx1 = new SearchContextId(UUIDs.randomBase64UUID(), 123);
         QuerySearchResult queryResult = new QuerySearchResult(ctx1,
             new SearchShardTarget("node1", new ShardId("test", "na", 0), null, OriginalIndices.NONE));
->>>>>>> 7aa661c2
         queryResult.topDocs(new TopDocsAndMaxScore(new TopDocs(new TotalHits(1, TotalHits.Relation.EQUAL_TO),
                 new ScoreDoc[] {new ScoreDoc(42, 1.0F)}), 2.0F), new DocValueFormat[0]);
         queryResult.size(resultSetSize); // the size of the result set
         queryResult.setShardIndex(0);
         results.consumeResult(queryResult);
 
-<<<<<<< HEAD
-        queryResult = new QuerySearchResult(
-            321, new SearchShardTarget("node2", new ShardId("test", "na", 1), null, OriginalIndices.NONE), null);
-=======
         SearchContextId ctx2 = new SearchContextId(UUIDs.randomBase64UUID(), 321);
         queryResult = new QuerySearchResult(ctx2,
             new SearchShardTarget("node2", new ShardId("test", "na", 1), null, OriginalIndices.NONE));
->>>>>>> 7aa661c2
         queryResult.topDocs(new TopDocsAndMaxScore(new TopDocs(new TotalHits(1, TotalHits.Relation.EQUAL_TO),
                 new ScoreDoc[] {new ScoreDoc(84, 2.0F)}), 2.0F), new DocValueFormat[0]);
         queryResult.size(resultSetSize);
@@ -220,11 +192,7 @@
 
             }
         };
-<<<<<<< HEAD
-        FetchSearchPhase phase = new FetchSearchPhase(results, controller, null, mockSearchPhaseContext,
-=======
-        FetchSearchPhase phase = new FetchSearchPhase(results, controller, mockSearchPhaseContext, ClusterState.EMPTY_STATE,
->>>>>>> 7aa661c2
+        FetchSearchPhase phase = new FetchSearchPhase(results, controller, mockSearchPhaseContext, ClusterState.EMPTY_STATE,
             (searchResponse, scrollId) -> new SearchPhase("test") {
                 @Override
                 public void run() {
@@ -256,13 +224,8 @@
         ArraySearchPhaseResults<SearchPhaseResult> results = controller.newSearchPhaseResults(NOOP,
             mockSearchPhaseContext.getRequest(), numHits);
         for (int i = 0; i < numHits; i++) {
-<<<<<<< HEAD
-            QuerySearchResult queryResult = new QuerySearchResult(i, new SearchShardTarget("node1", new ShardId("test", "na", 0),
-                null, OriginalIndices.NONE), null);
-=======
             QuerySearchResult queryResult = new QuerySearchResult(new SearchContextId("", i),
                 new SearchShardTarget("node1", new ShardId("test", "na", 0), null, OriginalIndices.NONE));
->>>>>>> 7aa661c2
             queryResult.topDocs(new TopDocsAndMaxScore(new TopDocs(new TotalHits(1, TotalHits.Relation.EQUAL_TO),
                     new ScoreDoc[] {new ScoreDoc(i+1, i)}), i), new DocValueFormat[0]);
             queryResult.size(resultSetSize); // the size of the result set
@@ -282,11 +245,7 @@
             }
         };
         CountDownLatch latch = new CountDownLatch(1);
-<<<<<<< HEAD
-        FetchSearchPhase phase = new FetchSearchPhase(results, controller, null, mockSearchPhaseContext,
-=======
-        FetchSearchPhase phase = new FetchSearchPhase(results, controller, mockSearchPhaseContext, ClusterState.EMPTY_STATE,
->>>>>>> 7aa661c2
+        FetchSearchPhase phase = new FetchSearchPhase(results, controller, mockSearchPhaseContext, ClusterState.EMPTY_STATE,
             (searchResponse, scrollId) -> new SearchPhase("test") {
                 @Override
                 public void run() {
@@ -322,26 +281,16 @@
         ArraySearchPhaseResults<SearchPhaseResult> results =
             controller.newSearchPhaseResults(NOOP, mockSearchPhaseContext.getRequest(), 2);
         int resultSetSize = randomIntBetween(2, 10);
-<<<<<<< HEAD
-        QuerySearchResult queryResult = new QuerySearchResult(123, new SearchShardTarget("node1", new ShardId("test", "na", 0),
-            null, OriginalIndices.NONE), null);
-=======
         QuerySearchResult queryResult = new QuerySearchResult(new SearchContextId("", 123),
             new SearchShardTarget("node1", new ShardId("test", "na", 0), null, OriginalIndices.NONE));
->>>>>>> 7aa661c2
         queryResult.topDocs(new TopDocsAndMaxScore(new TopDocs(new TotalHits(1, TotalHits.Relation.EQUAL_TO),
                 new ScoreDoc[] {new ScoreDoc(42, 1.0F)}), 2.0F), new DocValueFormat[0]);
         queryResult.size(resultSetSize); // the size of the result set
         queryResult.setShardIndex(0);
         results.consumeResult(queryResult);
 
-<<<<<<< HEAD
-        queryResult = new QuerySearchResult(
-            321, new SearchShardTarget("node2", new ShardId("test", "na", 1), null, OriginalIndices.NONE), null);
-=======
         queryResult = new QuerySearchResult(new SearchContextId("", 321),
             new SearchShardTarget("node2", new ShardId("test", "na", 1), null, OriginalIndices.NONE));
->>>>>>> 7aa661c2
         queryResult.topDocs(new TopDocsAndMaxScore(new TopDocs(new TotalHits(1, TotalHits.Relation.EQUAL_TO),
                 new ScoreDoc[] {new ScoreDoc(84, 2.0F)}), 2.0F), new DocValueFormat[0]);
         queryResult.size(resultSetSize);
@@ -367,11 +316,7 @@
                 listener.onResponse(fetchResult);
             }
         };
-<<<<<<< HEAD
-        FetchSearchPhase phase = new FetchSearchPhase(results, controller, null, mockSearchPhaseContext,
-=======
-        FetchSearchPhase phase = new FetchSearchPhase(results, controller, mockSearchPhaseContext, ClusterState.EMPTY_STATE,
->>>>>>> 7aa661c2
+        FetchSearchPhase phase = new FetchSearchPhase(results, controller, mockSearchPhaseContext, ClusterState.EMPTY_STATE,
             (searchResponse, scrollId) -> new SearchPhase("test") {
                 @Override
                 public void run() {
@@ -393,28 +338,18 @@
         ArraySearchPhaseResults<SearchPhaseResult> results =
             controller.newSearchPhaseResults(NOOP, mockSearchPhaseContext.getRequest(), 2);
         int resultSetSize = 1;
-<<<<<<< HEAD
-        QuerySearchResult queryResult = new QuerySearchResult(123, new SearchShardTarget("node1", new ShardId("test", "na", 0),
-            null, OriginalIndices.NONE), null);
-=======
         SearchContextId ctx1 = new SearchContextId(UUIDs.randomBase64UUID(), 123);
         QuerySearchResult queryResult = new QuerySearchResult(ctx1,
             new SearchShardTarget("node1", new ShardId("test", "na", 0), null, OriginalIndices.NONE));
->>>>>>> 7aa661c2
         queryResult.topDocs(new TopDocsAndMaxScore(new TopDocs(new TotalHits(1, TotalHits.Relation.EQUAL_TO),
                 new ScoreDoc[] {new ScoreDoc(42, 1.0F)}), 2.0F), new DocValueFormat[0]);
         queryResult.size(resultSetSize); // the size of the result set
         queryResult.setShardIndex(0);
         results.consumeResult(queryResult);
 
-<<<<<<< HEAD
-        queryResult = new QuerySearchResult(
-            321, new SearchShardTarget("node2", new ShardId("test", "na", 1), null, OriginalIndices.NONE), null);
-=======
         SearchContextId ctx2 = new SearchContextId(UUIDs.randomBase64UUID(), 321);
         queryResult = new QuerySearchResult(ctx2,
             new SearchShardTarget("node2", new ShardId("test", "na", 1), null, OriginalIndices.NONE));
->>>>>>> 7aa661c2
         queryResult.topDocs(new TopDocsAndMaxScore(new TopDocs(new TotalHits(1, TotalHits.Relation.EQUAL_TO),
                 new ScoreDoc[] {new ScoreDoc(84, 2.0F)}), 2.0F), new DocValueFormat[0]);
         queryResult.size(resultSetSize);
@@ -435,11 +370,7 @@
                 listener.onResponse(fetchResult);
             }
         };
-<<<<<<< HEAD
-        FetchSearchPhase phase = new FetchSearchPhase(results, controller, null, mockSearchPhaseContext,
-=======
-        FetchSearchPhase phase = new FetchSearchPhase(results, controller, mockSearchPhaseContext, ClusterState.EMPTY_STATE,
->>>>>>> 7aa661c2
+        FetchSearchPhase phase = new FetchSearchPhase(results, controller, mockSearchPhaseContext, ClusterState.EMPTY_STATE,
             (searchResponse, scrollId) -> new SearchPhase("test") {
                 @Override
                 public void run() {
