--- conflicted
+++ resolved
@@ -10,7 +10,6 @@
 import org.elasticsearch.common.network.NetworkModule;
 import org.elasticsearch.common.settings.Settings;
 import org.elasticsearch.plugins.Plugin;
-import org.elasticsearch.tasks.CancellableTask;
 import org.elasticsearch.test.ESIntegTestCase;
 import org.elasticsearch.transport.Netty4Plugin;
 import org.elasticsearch.transport.nio.MockNioTransportPlugin;
@@ -76,37 +75,4 @@
     protected boolean ignoreExternalCluster() {
         return true;
     }
-<<<<<<< HEAD
-
-    protected void awaitTaskWithPrefix(String actionPrefix) throws Exception {
-        logger.info("--> waiting for task with prefix [{}] to start", actionPrefix);
-        assertBusy(() -> {
-            for (TransportService transportService : internalCluster().getInstances(TransportService.class)) {
-                if (transportService.getTaskManager().getTasks().values().stream().anyMatch(t -> t.getAction().startsWith(actionPrefix))) {
-                    return;
-                }
-            }
-            fail("no task with prefix [" + actionPrefix + "] found");
-        });
-    }
-
-    protected void assertAllCancellableTasksAreCancelled(String actionName) throws Exception {
-        logger.info("--> checking that all tasks are marked as cancelled");
-        assertBusy(() -> {
-            boolean foundTask = false;
-            for (TransportService transportService : internalCluster().getInstances(TransportService.class)) {
-                for (CancellableTask cancellableTask : transportService.getTaskManager().getCancellableTasks().values()) {
-                    if (cancellableTask.getAction().startsWith(actionName)) {
-                        foundTask = true;
-                        assertTrue(
-                            "task " + cancellableTask.getId() + "/" + cancellableTask.getAction() + " not cancelled",
-                            cancellableTask.isCancelled());
-                    }
-                }
-            }
-            assertTrue("found no cancellable tasks", foundTask);
-        });
-    }
-=======
->>>>>>> c5a38b4b
 }