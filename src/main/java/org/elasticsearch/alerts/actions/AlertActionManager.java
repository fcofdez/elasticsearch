--- conflicted
+++ resolved
@@ -261,45 +261,35 @@
         }
     }
 
-<<<<<<< HEAD
+
     private void updateHistoryEntry(AlertActionEntry entry) throws IOException {
-=======
-    public long getQueueSize() {
-        return actionsToBeProcessed.size();
-    }
-
-    public long getLargestQueueSize() {
-        return largestQueueSize.get();
-    }
-
-    private void updateHistoryEntry(AlertActionEntry entry, AlertActionState actionPerformed) throws IOException {
         ensureStarted();
-        entry.setState(actionPerformed);
->>>>>>> 64d49dae
         IndexResponse response = client.prepareIndex(ALERT_HISTORY_INDEX, ALERT_HISTORY_TYPE, entry.getId())
                 .setSource(XContentFactory.jsonBuilder().value(entry))
                 .get();
         entry.setVersion(response.getVersion());
     }
 
-<<<<<<< HEAD
+
     private void updateHistoryEntry(AlertActionEntry entry, AlertActionState actionPerformed) throws IOException {
-        entry.setEntryState(actionPerformed);
+        entry.setState(actionPerformed);
         updateHistoryEntry(entry);
     }
 
     public long getQueueSize() {
+        ensureStarted();
         return actionsToBeProcessed.size();
     }
 
     public long getLargestQueueSize() {
+        ensureStarted();
         return largestQueueSize.get();
-=======
+    }
+
     private void ensureStarted() {
         if (!started.get()) {
             throw new ElasticsearchIllegalStateException("not started");
         }
->>>>>>> 64d49dae
     }
 
     private class AlertHistoryRunnable implements Runnable {
