--- conflicted
+++ resolved
@@ -193,14 +193,11 @@
                     this.blobContainer = blobContainerSupplier.get();
                     this.snapshot = snapshotSupplier.get();
                     this.loaded = true;
-<<<<<<< HEAD
                     this.recoveryStateIndex = (OnDemandRecoveryState.Index) recoveryState.getIndex();
                     for (BlobStoreIndexShardSnapshot.FileInfo file : files()) {
                         this.recoveryStateIndex.addFileDetail(file.physicalName(), file.length(), false);
                     }
-=======
                     cleanExistingRegularShardFiles();
->>>>>>> 4131f9ad
                     prewarmCache();
                 }
             }
