/*
 * Copyright Elasticsearch B.V. and/or licensed to Elasticsearch B.V. under one
 * or more contributor license agreements. Licensed under the Elastic License
 * 2.0; you may not use this file except in compliance with the Elastic License
 * 2.0.
 */
package org.elasticsearch.xpack.deprecation;

import org.elasticsearch.action.admin.cluster.node.info.PluginsAndModules;
import org.elasticsearch.cluster.ClusterState;
import org.elasticsearch.cluster.metadata.IndexMetadata;
import org.elasticsearch.cluster.node.DiscoveryNode;
import org.elasticsearch.common.TriFunction;
import org.elasticsearch.common.settings.Settings;
import org.elasticsearch.xpack.core.XPackSettings;

import java.util.Arrays;
import java.util.Collections;
import java.util.List;
import java.util.Objects;
import java.util.function.Function;
import java.util.stream.Collectors;
import java.util.stream.Stream;

/**
 * Class containing all the cluster, node, and index deprecation checks that will be served
 * by the {@link DeprecationInfoAction}.
 */
public class DeprecationChecks {

    private DeprecationChecks() {
    }

    static List<Function<ClusterState, DeprecationIssue>> CLUSTER_SETTINGS_CHECKS =
        Collections.unmodifiableList(Arrays.asList(
            ClusterDeprecationChecks::checkUserAgentPipelines,
            ClusterDeprecationChecks::checkTemplatesWithTooManyFields,
            ClusterDeprecationChecks::checkPollIntervalTooLow,
            ClusterDeprecationChecks::checkTemplatesWithFieldNamesDisabled,
            ClusterDeprecationChecks::checkTemplatesWithMultipleTypes
        ));

    static final List<TriFunction<Settings, PluginsAndModules, ClusterState, DeprecationIssue>> NODE_SETTINGS_CHECKS;

        static {
            final Stream<TriFunction<Settings, PluginsAndModules, ClusterState, DeprecationIssue>> legacyRoleSettings =
                DiscoveryNode.getPossibleRoles()
                .stream()
                .filter(r -> r.legacySetting() != null)
                .map(r -> (s, p, cs) -> NodeDeprecationChecks.checkLegacyRoleSettings(r.legacySetting(), s, p));
            NODE_SETTINGS_CHECKS = Stream.concat(
                legacyRoleSettings,
                Stream.of(
                    NodeDeprecationChecks::javaVersionCheck,
                    NodeDeprecationChecks::checkPidfile,
                    NodeDeprecationChecks::checkProcessors,
                    NodeDeprecationChecks::checkMissingRealmOrders,
                    NodeDeprecationChecks::checkUniqueRealmOrders,
                    NodeDeprecationChecks::checkImplicitlyDisabledBasicRealms,
                    NodeDeprecationChecks::checkReservedPrefixedRealmNames,
                    (settings, pluginsAndModules, cs) -> NodeDeprecationChecks.checkThreadPoolListenerQueueSize(settings),
                    (settings, pluginsAndModules, cs) -> NodeDeprecationChecks.checkThreadPoolListenerSize(settings),
                    NodeDeprecationChecks::checkClusterRemoteConnectSetting,
                    NodeDeprecationChecks::checkNodeLocalStorageSetting,
                    NodeDeprecationChecks::checkGeneralScriptSizeSetting,
                    NodeDeprecationChecks::checkGeneralScriptExpireSetting,
                    NodeDeprecationChecks::checkGeneralScriptCompileSettings,
                    (settings, pluginsAndModules, cs) -> NodeDeprecationChecks.checkNodeBasicLicenseFeatureEnabledSetting(settings,
                        XPackSettings.ENRICH_ENABLED_SETTING),
                    (settings, pluginsAndModules, cs) -> NodeDeprecationChecks.checkNodeBasicLicenseFeatureEnabledSetting(settings,
                        XPackSettings.FLATTENED_ENABLED),
                    (settings, pluginsAndModules, cs) -> NodeDeprecationChecks.checkNodeBasicLicenseFeatureEnabledSetting(settings,
                        XPackSettings.INDEX_LIFECYCLE_ENABLED),
                    (settings, pluginsAndModules, cs) -> NodeDeprecationChecks.checkNodeBasicLicenseFeatureEnabledSetting(settings,
                        XPackSettings.MONITORING_ENABLED),
                    (settings, pluginsAndModules, cs) -> NodeDeprecationChecks.checkNodeBasicLicenseFeatureEnabledSetting(settings,
                        XPackSettings.ROLLUP_ENABLED),
                    (settings, pluginsAndModules, cs) -> NodeDeprecationChecks.checkNodeBasicLicenseFeatureEnabledSetting(settings,
                        XPackSettings.SNAPSHOT_LIFECYCLE_ENABLED),
                    (settings, pluginsAndModules, cs) -> NodeDeprecationChecks.checkNodeBasicLicenseFeatureEnabledSetting(settings,
                        XPackSettings.SQL_ENABLED),
                    (settings, pluginsAndModules, cs) -> NodeDeprecationChecks.checkNodeBasicLicenseFeatureEnabledSetting(settings,
                        XPackSettings.TRANSFORM_ENABLED),
                    (settings, pluginsAndModules, cs) -> NodeDeprecationChecks.checkNodeBasicLicenseFeatureEnabledSetting(settings,
                        XPackSettings.VECTORS_ENABLED),
                    NodeDeprecationChecks::checkMultipleDataPaths,
                    NodeDeprecationChecks::checkDataPathsList,
                    NodeDeprecationChecks::checkBootstrapSystemCallFilterSetting,
                    NodeDeprecationChecks::checkSharedDataPathSetting,
<<<<<<< HEAD
                    NodeDeprecationChecks::checkClusterRoutingAllocationIncludeRelocationsSetting
=======
                    NodeDeprecationChecks::checkSingleDataNodeWatermarkSetting,
                    NodeDeprecationChecks::checkMonitoringExporterPassword
>>>>>>> 52d0d7a4
                )
            ).collect(Collectors.toList());
        }

    static List<Function<IndexMetadata, DeprecationIssue>> INDEX_SETTINGS_CHECKS =
        Collections.unmodifiableList(Arrays.asList(
            IndexDeprecationChecks::oldIndicesCheck,
            IndexDeprecationChecks::tooManyFieldsCheck,
            IndexDeprecationChecks::chainedMultiFieldsCheck,
            IndexDeprecationChecks::deprecatedDateTimeFormat,
            IndexDeprecationChecks::translogRetentionSettingCheck,
            IndexDeprecationChecks::fieldNamesDisabledCheck,
            IndexDeprecationChecks::checkIndexDataPath,
            IndexDeprecationChecks::indexingSlowLogLevelSettingCheck,
            IndexDeprecationChecks::searchSlowLogLevelSettingCheck
        ));

    /**
     * helper utility function to reduce repeat of running a specific {@link List} of checks.
     *
     * @param checks The functional checks to execute using the mapper function
     * @param mapper The function that executes the lambda check with the appropriate arguments
     * @param <T> The signature of the check (BiFunction, Function, including the appropriate arguments)
     * @return The list of {@link DeprecationIssue} that were found in the cluster
     */
    static <T> List<DeprecationIssue> filterChecks(List<T> checks, Function<T, DeprecationIssue> mapper) {
        return checks.stream().map(mapper).filter(Objects::nonNull).collect(Collectors.toList());
    }

}<|MERGE_RESOLUTION|>--- conflicted
+++ resolved
@@ -87,12 +87,9 @@
                     NodeDeprecationChecks::checkDataPathsList,
                     NodeDeprecationChecks::checkBootstrapSystemCallFilterSetting,
                     NodeDeprecationChecks::checkSharedDataPathSetting,
-<<<<<<< HEAD
+                    NodeDeprecationChecks::checkSingleDataNodeWatermarkSetting,
+                    NodeDeprecationChecks::checkMonitoringExporterPassword,
                     NodeDeprecationChecks::checkClusterRoutingAllocationIncludeRelocationsSetting
-=======
-                    NodeDeprecationChecks::checkSingleDataNodeWatermarkSetting,
-                    NodeDeprecationChecks::checkMonitoringExporterPassword
->>>>>>> 52d0d7a4
                 )
             ).collect(Collectors.toList());
         }
