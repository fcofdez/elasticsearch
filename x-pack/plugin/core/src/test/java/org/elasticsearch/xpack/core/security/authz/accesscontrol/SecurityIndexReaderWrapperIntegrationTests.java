--- conflicted
+++ resolved
@@ -84,11 +84,7 @@
         final long nowInMillis = randomNonNegativeLong();
         QueryShardContext realQueryShardContext = new QueryShardContext(shardId.id(), indexSettings, BigArrays.NON_RECYCLING_INSTANCE,
                 null, null, mapperService, null, null, xContentRegistry(), writableRegistry(),
-<<<<<<< HEAD
-                client, null, () -> nowInMillis, null, null, null);
-=======
-                client, null, () -> nowInMillis, null, null, () -> true);
->>>>>>> 85fa2bdb
+                client, null, () -> nowInMillis, null, null, () -> true, null);
         QueryShardContext queryShardContext = spy(realQueryShardContext);
         DocumentSubsetBitsetCache bitsetCache = new DocumentSubsetBitsetCache(Settings.EMPTY, Executors.newSingleThreadExecutor());
         XPackLicenseState licenseState = mock(XPackLicenseState.class);
@@ -213,11 +209,7 @@
         final long nowInMillis = randomNonNegativeLong();
         QueryShardContext realQueryShardContext = new QueryShardContext(shardId.id(), indexSettings, BigArrays.NON_RECYCLING_INSTANCE,
                 null, null, mapperService, null, null, xContentRegistry(), writableRegistry(),
-<<<<<<< HEAD
-                client, null, () -> nowInMillis, null, null, null);
-=======
-                client, null, () -> nowInMillis, null, null, () -> true);
->>>>>>> 85fa2bdb
+                client, null, () -> nowInMillis, null, null, () -> true, null);
         QueryShardContext queryShardContext = spy(realQueryShardContext);
         DocumentSubsetBitsetCache bitsetCache = new DocumentSubsetBitsetCache(Settings.EMPTY, Executors.newSingleThreadExecutor());
 
