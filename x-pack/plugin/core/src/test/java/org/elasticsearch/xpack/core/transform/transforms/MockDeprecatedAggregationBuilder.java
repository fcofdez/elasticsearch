--- conflicted
+++ resolved
@@ -45,11 +45,7 @@
     }
 
     public MockDeprecatedAggregationBuilder() {
-<<<<<<< HEAD
         super(NAME, ValueType.NUMERIC);
-=======
-        super(NAME, CoreValuesSourceType.NUMERIC, ValueType.NUMERIC);
->>>>>>> c9e9685b
     }
 
     /**
