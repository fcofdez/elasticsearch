--- conflicted
+++ resolved
@@ -499,14 +499,10 @@
             new NamedWriteableRegistry.Entry(XPackFeatureSet.Usage.class, XPackField.SPATIAL, SpatialFeatureSetUsage::new),
             // Analytics
             new NamedWriteableRegistry.Entry(XPackFeatureSet.Usage.class, XPackField.ANALYTICS, AnalyticsFeatureSetUsage::new),
-<<<<<<< HEAD
             // Aggregate metric field type
-            new NamedWriteableRegistry.Entry(XPackFeatureSet.Usage.class,
-                XPackField.AGGREGATE_METRIC, AggregateMetricFeatureSetUsage::new)
-=======
+            new NamedWriteableRegistry.Entry(XPackFeatureSet.Usage.class, XPackField.AGGREGATE_METRIC, AggregateMetricFeatureSetUsage::new),
             // Enrich
             new NamedWriteableRegistry.Entry(XPackFeatureSet.Usage.class, XPackField.ENRICH, EnrichFeatureSetUsage::new)
->>>>>>> 77a1afc5
         );
     }
 
